# Copyright (c) 2020, NVIDIA CORPORATION.  All rights reserved.
#
# Licensed under the Apache License, Version 2.0 (the "License");
# you may not use this file except in compliance with the License.
# You may obtain a copy of the License at
#
#     http://www.apache.org/licenses/LICENSE-2.0
#
# Unless required by applicable law or agreed to in writing, software
# distributed under the License is distributed on an "AS IS" BASIS,
# WITHOUT WARRANTIES OR CONDITIONS OF ANY KIND, either express or implied.
# See the License for the specific language governing permissions and
# limitations under the License.

import collections
import json
import os
from itertools import combinations
from typing import Any, Dict, Iterable, List, Optional, Union
import numpy as np
import pandas as pd

from nemo.collections.common.parts.preprocessing import manifest, parsers
from nemo.utils import logging


class _Collection(collections.UserList):
    """List of parsed and preprocessed data."""

    OUTPUT_TYPE = None  # Single element output type.


class Text(_Collection):
    """Simple list of preprocessed text entries, result in list of tokens."""

    OUTPUT_TYPE = collections.namedtuple('TextEntity', 'tokens')

    def __init__(self, texts: List[str], parser: parsers.CharParser):
        """Instantiates text manifest and do the preprocessing step.

        Args:
            texts: List of raw texts strings.
            parser: Instance of `CharParser` to convert string to tokens.
        """

        data, output_type = [], self.OUTPUT_TYPE
        for text in texts:
            tokens = parser(text)

            if tokens is None:
                logging.warning("Fail to parse '%s' text line.", text)
                continue

            data.append(output_type(tokens))

        super().__init__(data)


class FromFileText(Text):
    """Another form of texts manifest with reading from file."""

    def __init__(self, file: str, parser: parsers.CharParser):
        """Instantiates text manifest and do the preprocessing step.

        Args:
            file: File path to read from.
            parser: Instance of `CharParser` to convert string to tokens.
        """

        texts = self.__parse_texts(file)

        super().__init__(texts, parser)

    @staticmethod
    def __parse_texts(file: str) -> List[str]:
        if not os.path.exists(file):
            raise ValueError('Provided texts file does not exists!')

        _, ext = os.path.splitext(file)
        if ext == '.csv':
            texts = pd.read_csv(file)['transcript'].tolist()
        elif ext == '.json':  # Not really a correct json.
            texts = list(item['text'] for item in manifest.item_iter(file))
        else:
            with open(file, 'r') as f:
                texts = f.readlines()

        return texts


class AudioText(_Collection):
    """List of audio-transcript text correspondence with preprocessing."""

    OUTPUT_TYPE = collections.namedtuple(
        typename='AudioTextEntity',
        field_names='id audio_file duration text_tokens offset text_raw speaker orig_sr lang',
    )

    def __init__(
        self,
        ids: List[int],
        audio_files: List[str],
        durations: List[float],
        texts: List[str],
        offsets: List[str],
        speakers: List[Optional[int]],
        orig_sampling_rates: List[Optional[int]],
        token_labels: List[Optional[int]],
        langs: List[Optional[str]],
        parser: parsers.CharParser,
        min_duration: Optional[float] = None,
        max_duration: Optional[float] = None,
        max_number: Optional[int] = None,
        do_sort_by_duration: bool = False,
        index_by_file_id: bool = False,
    ):
        """Instantiates audio-text manifest with filters and preprocessing.

        Args:
            ids: List of examples positions.
            audio_files: List of audio files.
            durations: List of float durations.
            texts: List of raw text transcripts.
            offsets: List of duration offsets or None.
            speakers: List of optional speakers ids.
            orig_sampling_rates: List of original sampling rates of audio files.
            langs: List of language ids, one for eadh sample, or None.
            parser: Instance of `CharParser` to convert string to tokens.
            min_duration: Minimum duration to keep entry with (default: None).
            max_duration: Maximum duration to keep entry with (default: None).
            max_number: Maximum number of samples to collect.
            do_sort_by_duration: True if sort samples list by duration. Not compatible with index_by_file_id.
            index_by_file_id: If True, saves a mapping from filename base (ID) to index in data.
        """

        output_type = self.OUTPUT_TYPE
        data, duration_filtered, num_filtered, total_duration = [], 0.0, 0, 0.0
        if index_by_file_id:
            self.mapping = {}

        for id_, audio_file, duration, offset, text, speaker, orig_sr, token_labels, lang in zip(
            ids, audio_files, durations, offsets, texts, speakers, orig_sampling_rates, token_labels, langs
        ):
            # Duration filters.
            if min_duration is not None and duration < min_duration:
                duration_filtered += duration
                num_filtered += 1
                continue

            if max_duration is not None and duration > max_duration:
                duration_filtered += duration
                num_filtered += 1
                continue

            if token_labels is not None:
                text_tokens = token_labels
            else:
                if text != '':
                    if hasattr(parser, "is_aggregate") and parser.is_aggregate and isinstance(text, str):
                        if lang is not None:
                            text_tokens = parser(text, lang)
                        # for future use if want to add language bypass to audio_to_text classes
                        # elif hasattr(parser, "lang") and parser.lang is not None:
                        #    text_tokens = parser(text, parser.lang)
                        else:
                            raise ValueError("lang required in manifest when using aggregate tokenizers")
                    else:
                        text_tokens = parser(text)
                else:
                    text_tokens = []

                if text_tokens is None:
                    duration_filtered += duration
                    num_filtered += 1
                    continue

            total_duration += duration

            data.append(output_type(id_, audio_file, duration, text_tokens, offset, text, speaker, orig_sr, lang))
            if index_by_file_id:
                file_id, _ = os.path.splitext(os.path.basename(audio_file))
                if file_id not in self.mapping:
                    self.mapping[file_id] = []
                self.mapping[file_id].append(len(data) - 1)

            # Max number of entities filter.
            if len(data) == max_number:
                break

        if do_sort_by_duration:
            if index_by_file_id:
                logging.warning("Tried to sort dataset by duration, but cannot since index_by_file_id is set.")
            else:
                data.sort(key=lambda entity: entity.duration)

        logging.info("Dataset loaded with %d files totalling %.2f hours", len(data), total_duration / 3600)
        logging.info("%d files were filtered totalling %.2f hours", num_filtered, duration_filtered / 3600)

        super().__init__(data)


class VideoText(_Collection):
    """List of video-transcript text correspondence with preprocessing."""

    OUTPUT_TYPE = collections.namedtuple(
        typename='AudioTextEntity',
        field_names='id video_file duration text_tokens offset text_raw speaker orig_sr lang',
    )

    def __init__(
        self,
        ids: List[int],
        video_files: List[str],
        durations: List[float],
        texts: List[str],
        offsets: List[str],
        speakers: List[Optional[int]],
        orig_sampling_rates: List[Optional[int]],
        token_labels: List[Optional[int]],
        langs: List[Optional[str]],
        parser: parsers.CharParser,
        min_duration: Optional[float] = None,
        max_duration: Optional[float] = None,
        max_number: Optional[int] = None,
        do_sort_by_duration: bool = False,
        index_by_file_id: bool = False,
    ):
        """Instantiates video-text manifest with filters and preprocessing.

        Args:
            ids: List of examples positions.
            video_files: List of video files.
            durations: List of float durations.
            texts: List of raw text transcripts.
            offsets: List of duration offsets or None.
            speakers: List of optional speakers ids.
            orig_sampling_rates: List of original sampling rates of audio files.
            langs: List of language ids, one for eadh sample, or None.
            parser: Instance of `CharParser` to convert string to tokens.
            min_duration: Minimum duration to keep entry with (default: None).
            max_duration: Maximum duration to keep entry with (default: None).
            max_number: Maximum number of samples to collect.
            do_sort_by_duration: True if sort samples list by duration. Not compatible with index_by_file_id.
            index_by_file_id: If True, saves a mapping from filename base (ID) to index in data.
        """

        output_type = self.OUTPUT_TYPE
        data, duration_filtered, num_filtered, total_duration = [], 0.0, 0, 0.0
        if index_by_file_id:
            self.mapping = {}

        for id_, video_file, duration, offset, text, speaker, orig_sr, token_labels, lang in zip(
            ids, video_files, durations, offsets, texts, speakers, orig_sampling_rates, token_labels, langs
        ):
            # Duration filters.
            if min_duration is not None and duration < min_duration:
                duration_filtered += duration
                num_filtered += 1
                continue

            if max_duration is not None and duration > max_duration:
                duration_filtered += duration
                num_filtered += 1
                continue

            if token_labels is not None:
                text_tokens = token_labels
            else:
                if text != '':
                    if hasattr(parser, "is_aggregate") and parser.is_aggregate and isinstance(text, str):
                        if lang is not None:
                            text_tokens = parser(text, lang)
                        else:
                            raise ValueError("lang required in manifest when using aggregate tokenizers")
                    else:
                        text_tokens = parser(text)
                else:
                    text_tokens = []

                if text_tokens is None:
                    duration_filtered += duration
                    num_filtered += 1
                    continue

            total_duration += duration

            data.append(output_type(id_, video_file, duration, text_tokens, offset, text, speaker, orig_sr, lang))
            if index_by_file_id:
                file_id, _ = os.path.splitext(os.path.basename(video_file))
                if file_id not in self.mapping:
                    self.mapping[file_id] = []
                self.mapping[file_id].append(len(data) - 1)

            # Max number of entities filter.
            if len(data) == max_number:
                break

        if do_sort_by_duration:
            if index_by_file_id:
                logging.warning("Tried to sort dataset by duration, but cannot since index_by_file_id is set.")
            else:
                data.sort(key=lambda entity: entity.duration)

        logging.info("Dataset loaded with %d files totalling %.2f hours", len(data), total_duration / 3600)
        logging.info("%d files were filtered totalling %.2f hours", num_filtered, duration_filtered / 3600)

        super().__init__(data)


class ASRAudioText(AudioText):
    """`AudioText` collector from asr structured json files."""

    def __init__(self, manifests_files: Union[str, List[str]], *args, **kwargs):
        """Parse lists of audio files, durations and transcripts texts.

        Args:
            manifests_files: Either single string file or list of such -
                manifests to yield items from.
            *args: Args to pass to `AudioText` constructor.
            **kwargs: Kwargs to pass to `AudioText` constructor.
        """

        ids, audio_files, durations, texts, offsets, = (
            [],
            [],
            [],
            [],
            [],
        )
        speakers, orig_srs, token_labels, langs = [], [], [], []
        for item in manifest.item_iter(manifests_files):
            ids.append(item['id'])
            audio_files.append(item['audio_file'])
            durations.append(item['duration'])
            texts.append(item['text'])
            offsets.append(item['offset'])
            speakers.append(item['speaker'])
            orig_srs.append(item['orig_sr'])
            token_labels.append(item['token_labels'])
            langs.append(item['lang'])
        super().__init__(
            ids, audio_files, durations, texts, offsets, speakers, orig_srs, token_labels, langs, *args, **kwargs
        )


<<<<<<< HEAD
=======
class AudioQAEntity(object):
    def __init__(self, sid, audio_file, duration, question, answer, offset, speaker, orig_sr, lang) -> None:
        self.id = sid
        self.audio_file = audio_file
        self.duration = duration
        self.question = question
        self.answer = answer
        self.offset = offset
        self.speaker = speaker
        self.orig_sr = orig_sr
        self.lang = lang


>>>>>>> 8b04025c
class ASRVideoText(VideoText):
    """`VideoText` collector from cv structured json files."""

    def __init__(self, manifests_files: Union[str, List[str]], *args, **kwargs):
        """Parse lists of video files, durations and transcripts texts.

        Args:
            manifests_files: Either single string file or list of such -
                manifests to yield items from.
            *args: Args to pass to `VideoText` constructor.
            **kwargs: Kwargs to pass to `VideoText` constructor.
        """

        ids, video_files, durations, texts, offsets, = (
            [],
            [],
            [],
            [],
            [],
        )
        speakers, orig_srs, token_labels, langs = [], [], [], []
        for item in manifest.item_iter(manifests_files):
            ids.append(item['id'])
            video_files.append(item['video_file'])
            durations.append(item['duration'])
            texts.append(item['text'])
            offsets.append(item['offset'])
            speakers.append(item['speaker'])
            orig_srs.append(item['orig_sr'])
            token_labels.append(item['token_labels'])
            langs.append(item['lang'])
        super().__init__(
            ids, video_files, durations, texts, offsets, speakers, orig_srs, token_labels, langs, *args, **kwargs
        )


<<<<<<< HEAD
=======
class ALMAudioText(object):
    """List of audio-transcript text correspondence with preprocessing.
    
    All of the audio, duration, question, answer are optional.
    If answer is not present, text is treated as the answer.
    """

    def __init__(
        self,
        ids: List[int],
        audio_files: List[str],
        durations: List[float],
        questions: List[str],
        answers: List[str],
        offsets: List[str],
        speakers: List[Optional[int]],
        orig_sampling_rates: List[Optional[int]],
        langs: List[Optional[str]],
        min_duration: Optional[float] = None,
        max_duration: Optional[float] = None,
        max_number: Optional[int] = None,
        do_sort_by_duration: bool = False,
        index_by_file_id: bool = False,
        max_num_samples: Optional[int] = None,
    ):
        """Instantiates audio-question-answer manifest with filters and preprocessing.


        Args:
            ids: List of examples positions.
            audio_files: List of audio files.
            durations: List of float durations.
            questions: List of raw text transcripts.
            answers: List of raw text transcripts.
            offsets: List of duration offsets or None.
            speakers: List of optional speakers ids.
            orig_sampling_rates: List of original sampling rates of audio files.
            langs: List of language ids, one for eadh sample, or None.
            min_duration: Minimum duration to keep entry with (default: None).
            max_duration: Maximum duration to keep entry with (default: None).
            max_number: Maximum number of samples to collect.
            do_sort_by_duration: True if sort samples list by duration. Not compatible with index_by_file_id.
            index_by_file_id: If True, saves a mapping from filename base (ID) to index in data.
        """

        data, duration_filtered, num_filtered, total_duration = [], 0.0, 0, 0.0
        if index_by_file_id:
            self.mapping = {}

        for id_, audio_file, duration, offset, question, answer, speaker, orig_sr, lang in zip(
            ids, audio_files, durations, offsets, questions, answers, speakers, orig_sampling_rates, langs
        ):
            # Duration filters.
            if duration is not None:
                curr_min_dur = min(duration) if isinstance(duration, list) else duration
                curr_max_dur = max(duration) if isinstance(duration, list) else duration
                curr_sum_dur = sum(duration) if isinstance(duration, list) else duration
                if min_duration is not None and curr_min_dur < min_duration:
                    duration_filtered += curr_sum_dur
                    num_filtered += 1
                    continue

                if max_duration is not None and curr_max_dur > max_duration:
                    duration_filtered += curr_sum_dur
                    num_filtered += 1
                    continue
                total_duration += curr_sum_dur

            if answer is None:
                duration_filtered += curr_sum_dur
                num_filtered += 1
                continue

            data.append(AudioQAEntity(id_, audio_file, duration, question, answer, offset, speaker, orig_sr, lang))
            if index_by_file_id and audio_file is not None:
                file_id, _ = os.path.splitext(os.path.basename(audio_file))
                if file_id not in self.mapping:
                    self.mapping[file_id] = []
                self.mapping[file_id].append(len(data) - 1)

            # Max number of entities filter.
            if len(data) == max_number:
                break

        if max_num_samples is not None and not index_by_file_id:
            if max_num_samples <= len(data):
                logging.info(f"Subsampling dataset from {len(data)} to {max_num_samples} samples")
                data = data[:max_num_samples]
            else:
                logging.info(f"Oversampling dataset from {len(data)} to {max_num_samples} samples")
                data = data * (max_num_samples // len(data))
                res_num = max_num_samples % len(data)
                res_data = [data[idx] for idx in np.random.choice(len(data), res_num, replace=False)]
                data.extend(res_data)
        elif max_num_samples is not None and index_by_file_id:
            logging.warning("Tried to subsample dataset by max_num_samples, but cannot since index_by_file_id is set.")

        if do_sort_by_duration:
            if index_by_file_id:
                logging.warning("Tried to sort dataset by duration, but cannot since index_by_file_id is set.")
            else:
                data.sort(key=lambda entity: entity.duration)

        logging.info("Dataset loaded with %d files totalling %.2f hours", len(data), total_duration / 3600)
        logging.info("%d files were filtered totalling %.2f hours", num_filtered, duration_filtered / 3600)

        self.data = data

    def __getitem__(self, idx):
        if idx < 0 or idx > len(self.data):
            raise ValueError(f"index out of range [0,{len(self.data)}), got {idx} instead")
        return self.data[idx]

    def __len__(self):
        return len(self.data)


class ALMAudioTextCollection(ALMAudioText):
    """`ALMAudioText` collector from audio-LM json files.
    
    This collector also keeps backward compatibility with ASRFeatureLabel.
    """

    def __init__(
        self,
        manifests_files: Union[str, List[str]],
        question_file: Optional[Union[List[str], str]] = None,
        random_context_prob: Optional[float] = None,
        random_context_num: Optional[int] = 3,
        random_context_positive_percent: Optional[float] = 0.1,
        include_voice_name: Optional[bool] = False,
        speech_prompt_in_middle: Optional[bool] = False,
        overwrite_question: Optional[bool] = False,
        *args,
        **kwargs,
    ):
        """Parse lists of audio files, durations and transcripts texts.

        Args:
            manifests_files: Either single string file or list of such -
                manifests to yield items from.
            *args: Args to pass to `AudioText` constructor.
            **kwargs: Kwargs to pass to `AudioText` constructor.
        """

        ids, audio_files, durations, questions, answers, offsets, = (
            [],
            [],
            [],
            [],
            [],
            [],
        )
        speakers, orig_srs, langs = (
            [],
            [],
            [],
        )
        if question_file is not None:
            question_file_list = question_file.split(",") if isinstance(question_file, str) else question_file
            self.random_questions = []
            for filepath in question_file_list:
                with open(filepath, 'r') as f:
                    for line in f.readlines():
                        line = line.strip()
                        if line:
                            self.random_questions.append(line)
            logging.info(f"Use random questions from {question_file} for {manifests_files}")
        else:
            self.random_questions = None
        self.random_context_prob = random_context_prob
        self.random_context_num = random_context_num
        self.random_context_positive_percent = random_context_positive_percent
        self.random_context = []
        self.include_voice_name = include_voice_name
        self.speech_prompt_in_middle = speech_prompt_in_middle
        self.overwrite_question = overwrite_question

        for item in manifest.item_iter(manifests_files, parse_func=self.__parse_item):
            ids.append(item['id'])
            audio_files.append(item['audio_file'])
            durations.append(item['duration'])
            questions.append(item['question'])
            answers.append(item['answer'])
            offsets.append(item['offset'])
            speakers.append(item['speaker'])
            orig_srs.append(item['orig_sr'])
            langs.append(item['lang'])
        super().__init__(
            ids, audio_files, durations, questions, answers, offsets, speakers, orig_srs, langs, *args, **kwargs
        )

    def __parse_item(self, line: str, manifest_file: str) -> Dict[str, Any]:
        item = json.loads(line)

        # Audio file
        if 'audio_filepath_ssml' in item:
            item['audio_file'] = item.pop('audio_filepath_ssml')
        elif 'audio_filename' in item:
            item['audio_file'] = item.pop('audio_filename')
        elif 'audio_filepath' in item:
            item['audio_file'] = item.pop('audio_filepath')
        elif 'audio_file' not in item:
            item['audio_file'] = None

        # If the audio path is a relative path and does not exist,
        # try to attach the parent directory of manifest to the audio path.
        # Revert to the original path if the new path still doesn't exist.
        # Assume that the audio path is like "wavs/xxxxxx.wav".
        if item['audio_file'] is not None:
            item['audio_file'] = manifest.get_full_path(audio_file=item['audio_file'], manifest_file=manifest_file)

        # Duration.
        if 'duration' not in item:
            item['duration'] = None
        if 'duration_ssml' in item:
            item['duration'] = item.pop('duration_ssml')

        # Answer.
        if 'answer' in item:
            pass
        elif 'text_normed_ssml' in item:
            item['answer'] = item.pop('text_normed_ssml')
        elif 'text' in item:
            item['answer'] = item.pop('text')
        elif 'text_filepath' in item:
            with open(item.pop('text_filepath'), 'r') as f:
                item['answer'] = f.read().replace('\n', '')
        elif 'normalized_text' in item:
            item['answer'] = item['normalized_text']
        else:
            item['answer'] = ""
        if 'voice_name' in item and self.include_voice_name:
            item['answer'] = f"<voice name='{item['voice_name']}'>{item['answer']}</voice>"
        if isinstance(item['answer'], list):
            item['answer'] = " ".join([i['str'] for i in item['answer']])

        # Question.
        if 'question' in item and not self.overwrite_question:
            pass
        elif 'question_filepath' in item:
            with open(item.pop('text_filepath'), 'r') as f:
                item['question'] = f.read().replace('\n', '')
        elif 'normalized_text' in item:
            item['question'] = item['normalized_text']
        elif self.random_questions is None:
            item['question'] = "what does this audio mean"
        else:
            question = np.random.choice(self.random_questions).strip()
            if self.random_context_prob is not None and self.random_context_prob > 0:
                current_words = item['answer'].strip().split()
                if np.random.random() < self.random_context_prob and self.random_context:
                    positive_num = int(self.random_context_num * self.random_context_positive_percent)
                    positives = np.random.choice(current_words, positive_num)
                    negatives = np.random.choice(self.random_context, self.random_context_num - positive_num)
                    candidate_words = np.concatenate((positives, negatives))
                    np.random.shuffle(candidate_words)
                    context = f"Following words may occur in audio: {candidate_words} ".replace('\n', '')
                    question = context + question
                self.random_context = current_words
            item['question'] = question

        if self.speech_prompt_in_middle and item['duration'] is not None:
            item['audio_file'] = [item['audio_file']]
            item['duration'] = [item['duration']]
            item['question'] = f"{item['question']}\n|audio|"

        item = dict(
            audio_file=item['audio_file'],
            duration=item['duration'],
            question=item['question'],
            answer=item['answer'],
            offset=item.get('offset', None),
            speaker=item.get('speaker', None),
            orig_sr=item.get('orig_sample_rate', None),
            lang=item.get('lang', None),
        )
        return item


>>>>>>> 8b04025c
class SpeechLabel(_Collection):
    """List of audio-label correspondence with preprocessing."""

    OUTPUT_TYPE = collections.namedtuple(typename='SpeechLabelEntity', field_names='audio_file duration label offset',)

    def __init__(
        self,
        audio_files: List[str],
        durations: List[float],
        labels: List[Union[int, str]],
        offsets: List[Optional[float]],
        min_duration: Optional[float] = None,
        max_duration: Optional[float] = None,
        max_number: Optional[int] = None,
        do_sort_by_duration: bool = False,
        index_by_file_id: bool = False,
    ):
        """Instantiates audio-label manifest with filters and preprocessing.

        Args:
            audio_files: List of audio files.
            durations: List of float durations.
            labels: List of labels.
            offsets: List of offsets or None.
            min_duration: Minimum duration to keep entry with (default: None).
            max_duration: Maximum duration to keep entry with (default: None).
            max_number: Maximum number of samples to collect.
            do_sort_by_duration: True if sort samples list by duration.
            index_by_file_id: If True, saves a mapping from filename base (ID) to index in data.
        """

        if index_by_file_id:
            self.mapping = {}
        output_type = self.OUTPUT_TYPE
        data, duration_filtered = [], 0.0
        total_duration = 0.0
        for audio_file, duration, command, offset in zip(audio_files, durations, labels, offsets):
            # Duration filters.
            if min_duration is not None and duration < min_duration:
                duration_filtered += duration
                continue

            if max_duration is not None and duration > max_duration:
                duration_filtered += duration
                continue

            data.append(output_type(audio_file, duration, command, offset))
            total_duration += duration

            if index_by_file_id:
                file_id, _ = os.path.splitext(os.path.basename(audio_file))
                self.mapping[file_id] = len(data) - 1

            # Max number of entities filter.
            if len(data) == max_number:
                break

        if do_sort_by_duration:
            if index_by_file_id:
                logging.warning("Tried to sort dataset by duration, but cannot since index_by_file_id is set.")
            else:
                data.sort(key=lambda entity: entity.duration)

        logging.info(f"Filtered duration for loading collection is {duration_filtered / 3600: .2f} hours.")
        logging.info(f"Dataset loaded with {len(data)} items, total duration of {total_duration / 3600: .2f} hours.")
        self.uniq_labels = sorted(set(map(lambda x: x.label, data)))
        logging.info("# {} files loaded accounting to # {} labels".format(len(data), len(self.uniq_labels)))

        super().__init__(data)


class ASRSpeechLabel(SpeechLabel):
    """`SpeechLabel` collector from structured json files."""

    def __init__(
        self,
        manifests_files: Union[str, List[str]],
        is_regression_task=False,
        cal_labels_occurrence=False,
        delimiter=None,
        *args,
        **kwargs,
    ):
        """Parse lists of audio files, durations and transcripts texts.

        Args:
            manifests_files: Either single string file or list of such -
                manifests to yield items from.
            is_regression_task: It's a regression task.
            cal_labels_occurrence: whether to calculate occurence of labels.
            delimiter: separator for labels strings.
            *args: Args to pass to `SpeechLabel` constructor.
            **kwargs: Kwargs to pass to `SpeechLabel` constructor.
        """
        audio_files, durations, labels, offsets = [], [], [], []
        all_labels = []
        for item in manifest.item_iter(manifests_files, parse_func=self.__parse_item):
            audio_files.append(item['audio_file'])
            durations.append(item['duration'])
            if not is_regression_task:
                label = item['label']
                label_list = label.split() if not delimiter else label.split(delimiter)
            else:
                label = float(item['label'])
                label_list = [label]

            labels.append(label)
            offsets.append(item['offset'])
            all_labels.extend(label_list)
        if cal_labels_occurrence:
            self.labels_occurrence = collections.Counter(all_labels)

        super().__init__(audio_files, durations, labels, offsets, *args, **kwargs)

    def __parse_item(self, line: str, manifest_file: str) -> Dict[str, Any]:
        item = json.loads(line)

        # Audio file
        if 'audio_filename' in item:
            item['audio_file'] = item.pop('audio_filename')
        elif 'audio_filepath' in item:
            item['audio_file'] = item.pop('audio_filepath')
        else:
            raise ValueError(f"Manifest file has invalid json line structure: {line} without proper audio file key.")
        item['audio_file'] = manifest.get_full_path(audio_file=item['audio_file'], manifest_file=manifest_file)

        # Duration.
        if 'duration' not in item:
            raise ValueError(f"Manifest file has invalid json line structure: {line} without proper duration key.")

        # Label.
        if 'command' in item:
            item['label'] = item.pop('command')
        elif 'target' in item:
            item['label'] = item.pop('target')
        elif 'label' in item:
            pass
        else:
            raise ValueError(f"Manifest file has invalid json line structure: {line} without proper label key.")

        item = dict(
            audio_file=item['audio_file'],
            duration=item['duration'],
            label=item['label'],
            offset=item.get('offset', None),
        )

        return item


class FeatureSequenceLabel(_Collection):
    """List of feature sequence of label correspondence with preprocessing."""

    OUTPUT_TYPE = collections.namedtuple(typename='FeatureSequenceLabelEntity', field_names='feature_file seq_label',)

    def __init__(
        self,
        feature_files: List[str],
        seq_labels: List[str],
        max_number: Optional[int] = None,
        index_by_file_id: bool = False,
    ):
        """Instantiates feature-SequenceLabel manifest with filters and preprocessing.

        Args:
            feature_files: List of feature files.
            seq_labels: List of sequences of labels.
            max_number: Maximum number of samples to collect.
            index_by_file_id: If True, saves a mapping from filename base (ID) to index in data.
        """

        output_type = self.OUTPUT_TYPE
        data, num_filtered = (
            [],
            0.0,
        )
        self.uniq_labels = set()

        if index_by_file_id:
            self.mapping = {}

        for feature_file, seq_label in zip(feature_files, seq_labels):

            label_tokens, uniq_labels_in_seq = self.relative_speaker_parser(seq_label)

            data.append(output_type(feature_file, label_tokens))
            self.uniq_labels |= uniq_labels_in_seq

            if label_tokens is None:
                num_filtered += 1
                continue

            if index_by_file_id:
                file_id, _ = os.path.splitext(os.path.basename(feature_file))
                self.mapping[feature_file] = len(data) - 1

            # Max number of entities filter.
            if len(data) == max_number:
                break

        logging.info("# {} files loaded including # {} unique labels".format(len(data), len(self.uniq_labels)))
        super().__init__(data)

    def relative_speaker_parser(self, seq_label):
        """Convert sequence of speaker labels to relative labels.
        Convert sequence of absolute speaker to sequence of relative speaker [E A C A E E C] -> [0 1 2 1 0 0 2]
        In this seq of label , if label do not appear before, assign new relative labels len(pos); else reuse previous assigned relative labels.
        Args:
            seq_label (str): A string of a sequence of labels.

        Return:
            relative_seq_label (List) : A list of relative sequence of labels
            unique_labels_in_seq (Set): A set of unique labels in the sequence
        """
        seq = seq_label.split()
        conversion_dict = dict()
        relative_seq_label = []

        for seg in seq:
            if seg in conversion_dict:
                converted = conversion_dict[seg]
            else:
                converted = len(conversion_dict)
                conversion_dict[seg] = converted

            relative_seq_label.append(converted)

        unique_labels_in_seq = set(conversion_dict.keys())
        return relative_seq_label, unique_labels_in_seq


class ASRFeatureSequenceLabel(FeatureSequenceLabel):
    """`FeatureSequenceLabel` collector from asr structured json files."""

    def __init__(
        self, manifests_files: Union[str, List[str]], max_number: Optional[int] = None, index_by_file_id: bool = False,
    ):

        """Parse lists of feature files and sequences of labels.

        Args:
            manifests_files: Either single string file or list of such -
                manifests to yield items from.
            max_number:  Maximum number of samples to collect; pass to `FeatureSequenceLabel` constructor.
            index_by_file_id: If True, saves a mapping from filename base (ID) to index in data; pass to `FeatureSequenceLabel` constructor.
        """

        feature_files, seq_labels = [], []
        for item in manifest.item_iter(manifests_files, parse_func=self._parse_item):
            feature_files.append(item['feature_file'])
            seq_labels.append(item['seq_label'])

        super().__init__(feature_files, seq_labels, max_number, index_by_file_id)

    def _parse_item(self, line: str, manifest_file: str) -> Dict[str, Any]:
        item = json.loads(line)

        # Feature file
        if 'feature_filename' in item:
            item['feature_file'] = item.pop('feature_filename')
        elif 'feature_filepath' in item:
            item['feature_file'] = item.pop('feature_filepath')
        else:
            raise ValueError(
                f"Manifest file has invalid json line " f"structure: {line} without proper feature file key."
            )
        item['feature_file'] = os.path.expanduser(item['feature_file'])

        # Seq of Label.
        if 'seq_label' in item:
            item['seq_label'] = item.pop('seq_label')
        else:
            raise ValueError(
                f"Manifest file has invalid json line " f"structure: {line} without proper seq_label key."
            )

        item = dict(feature_file=item['feature_file'], seq_label=item['seq_label'],)

        return item


class DiarizationLabel(_Collection):
    """List of diarization audio-label correspondence with preprocessing."""

    OUTPUT_TYPE = collections.namedtuple(
        typename='DiarizationLabelEntity',
        field_names='audio_file duration rttm_file offset target_spks sess_spk_dict clus_spk_digits rttm_spk_digits',
    )

    def __init__(
        self,
        audio_files: List[str],
        durations: List[float],
        rttm_files: List[str],
        offsets: List[float],
        target_spks_list: List[tuple],
        sess_spk_dicts: List[Dict],
        clus_spk_list: List[tuple],
        rttm_spk_list: List[tuple],
        max_number: Optional[int] = None,
        do_sort_by_duration: bool = False,
        index_by_file_id: bool = False,
    ):
        """Instantiates audio-label manifest with filters and preprocessing.

        Args:
            audio_files:
                List of audio file paths.
            durations:
                List of float durations.
            rttm_files:
                List of RTTM files (Groundtruth diarization annotation file).
            offsets:
                List of offsets or None.
            target_spks (tuple):
                List of tuples containing the two indices of targeted speakers for evaluation.
                Example: [[(0, 1), (0, 2), (0, 3), (1, 2), (1, 3), (2, 3)], [(0, 1), (1, 2), (0, 2)], ...]
            sess_spk_dict (Dict):
                List of Mapping dictionaries between RTTM speakers and speaker labels in the clustering result.
            clus_spk_digits (tuple):
                List of Tuple containing all the speaker indices from the clustering result.
                Example: [(0, 1, 2, 3), (0, 1, 2), ...]
            rttm_spkr_digits (tuple):
                List of tuple containing all the speaker indices in the RTTM file.
                Example: (0, 1, 2), (0, 1), ...]
            max_number: Maximum number of samples to collect
            do_sort_by_duration: True if sort samples list by duration
            index_by_file_id: If True, saves a mapping from filename base (ID) to index in data.
        """

        if index_by_file_id:
            self.mapping = {}
        output_type = self.OUTPUT_TYPE
        data, duration_filtered = [], 0.0

        zipped_items = zip(
            audio_files, durations, rttm_files, offsets, target_spks_list, sess_spk_dicts, clus_spk_list, rttm_spk_list
        )
        for (
            audio_file,
            duration,
            rttm_file,
            offset,
            target_spks,
            sess_spk_dict,
            clus_spk_digits,
            rttm_spk_digits,
        ) in zipped_items:

            if duration is None:
                duration = 0

            data.append(
                output_type(
                    audio_file,
                    duration,
                    rttm_file,
                    offset,
                    target_spks,
                    sess_spk_dict,
                    clus_spk_digits,
                    rttm_spk_digits,
                )
            )

            if index_by_file_id:
                file_id, _ = os.path.splitext(os.path.basename(audio_file))
                self.mapping[file_id] = len(data) - 1

            # Max number of entities filter.
            if len(data) == max_number:
                break

        if do_sort_by_duration:
            if index_by_file_id:
                logging.warning("Tried to sort dataset by duration, but cannot since index_by_file_id is set.")
            else:
                data.sort(key=lambda entity: entity.duration)

        logging.info(
            "Filtered duration for loading collection is %f.", duration_filtered,
        )
        logging.info(f"Total {len(data)} session files loaded accounting to # {len(audio_files)} audio clips")

        super().__init__(data)


class DiarizationSpeechLabel(DiarizationLabel):
    """`DiarizationLabel` diarization data sample collector from structured json files."""

    def __init__(
        self,
        manifests_files: Union[str, List[str]],
        emb_dict: Dict,
        clus_label_dict: Dict,
        round_digit=2,
        seq_eval_mode=False,
        pairwise_infer=False,
        *args,
        **kwargs,
    ):
        """
        Parse lists of audio files, durations, RTTM (Diarization annotation) files. Since diarization model infers only
        two speakers, speaker pairs are generated from the total number of speakers in the session.

        Args:
            manifest_filepath (str):
                Path to input manifest json files.
            emb_dict (Dict):
                Dictionary containing cluster-average embeddings and speaker mapping information.
            clus_label_dict (Dict):
                Segment-level speaker labels from clustering results.
            round_digit (int):
                Number of digits to be rounded.
            seq_eval_mode (bool):
                If True, F1 score will be calculated for each speaker pair during inference mode.
            pairwise_infer (bool):
                If True, this dataset class operates in inference mode. In inference mode, a set of speakers in the input audio
                is split into multiple pairs of speakers and speaker tuples (e.g. 3 speakers: [(0,1), (1,2), (0,2)]) and then
                fed into the diarization system to merge the individual results.
            *args: Args to pass to `SpeechLabel` constructor.
            **kwargs: Kwargs to pass to `SpeechLabel` constructor.
        """
        self.round_digit = round_digit
        self.emb_dict = emb_dict
        self.clus_label_dict = clus_label_dict
        self.seq_eval_mode = seq_eval_mode
        self.pairwise_infer = pairwise_infer
        audio_files, durations, rttm_files, offsets, target_spks_list, sess_spk_dicts, clus_spk_list, rttm_spk_list = (
            [],
            [],
            [],
            [],
            [],
            [],
            [],
            [],
        )

        for item in manifest.item_iter(manifests_files, parse_func=self.__parse_item_rttm):
            # Inference mode
            if self.pairwise_infer:
                clus_speaker_digits = sorted(list(set([x[2] for x in clus_label_dict[item['uniq_id']]])))
                if item['rttm_file']:
                    base_scale_index = max(self.emb_dict.keys())
                    _sess_spk_dict = self.emb_dict[base_scale_index][item['uniq_id']]['mapping']
                    sess_spk_dict = {int(v.split('_')[-1]): k for k, v in _sess_spk_dict.items()}
                    rttm_speaker_digits = [int(v.split('_')[1]) for k, v in _sess_spk_dict.items()]
                    if self.seq_eval_mode:
                        clus_speaker_digits = rttm_speaker_digits
                else:
                    sess_spk_dict = None
                    rttm_speaker_digits = None

            # Training mode
            else:
                rttm_labels = []
                with open(item['rttm_file'], 'r') as f:
                    for line in f.readlines():
                        start, end, speaker = self.split_rttm_line(line, decimals=3)
                        rttm_labels.append('{} {} {}'.format(start, end, speaker))
                speaker_set = set()
                for rttm_line in rttm_labels:
                    spk_str = rttm_line.split()[-1]
                    speaker_set.add(spk_str)
                speaker_list = sorted(list(speaker_set))
                sess_spk_dict = {key: val for key, val in enumerate(speaker_list)}
                target_spks = tuple(sess_spk_dict.keys())
                clus_speaker_digits = target_spks
                rttm_speaker_digits = target_spks

            if len(clus_speaker_digits) <= 2:
                spk_comb_list = [(0, 1)]
            else:
                spk_comb_list = [x for x in combinations(clus_speaker_digits, 2)]

            for target_spks in spk_comb_list:
                audio_files.append(item['audio_file'])
                durations.append(item['duration'])
                rttm_files.append(item['rttm_file'])
                offsets.append(item['offset'])
                target_spks_list.append(target_spks)
                sess_spk_dicts.append(sess_spk_dict)
                clus_spk_list.append(clus_speaker_digits)
                rttm_spk_list.append(rttm_speaker_digits)

        super().__init__(
            audio_files,
            durations,
            rttm_files,
            offsets,
            target_spks_list,
            sess_spk_dicts,
            clus_spk_list,
            rttm_spk_list,
            *args,
            **kwargs,
        )

    def split_rttm_line(self, rttm_line: str, decimals: int = 3):
        """
        Convert a line in RTTM file to speaker label, start and end timestamps.

        An example line of `rttm_line`:
            SPEAKER abc_dev_0123 1 146.903 1.860 <NA> <NA> speaker543 <NA> <NA>

        The above example RTTM line contains the following information:
            session name: abc_dev_0123
            segment start time: 146.903
            segment duration: 1.860
            speaker label: speaker543

        Args:
            rttm_line (str):
                A line in RTTM formatted file containing offset and duration of each segment.
            decimals (int):
                Number of digits to be rounded.

        Returns:
            start (float):
                Start timestamp in floating point number.
            end (float):
                End timestamp in floating point number.
            speaker (str):
                speaker string in RTTM lines.
        """
        rttm = rttm_line.strip().split()
        start = round(float(rttm[3]), decimals)
        end = round(float(rttm[4]), decimals) + round(float(rttm[3]), decimals)
        speaker = rttm[7]
        return start, end, speaker

    def __parse_item_rttm(self, line: str, manifest_file: str) -> Dict[str, Any]:
        """Parse each rttm file and save it to in Dict format"""
        item = json.loads(line)
        if 'audio_filename' in item:
            item['audio_file'] = item.pop('audio_filename')
        elif 'audio_filepath' in item:
            item['audio_file'] = item.pop('audio_filepath')
        else:
            raise ValueError(
                f"Manifest file has invalid json line " f"structure: {line} without proper audio file key."
            )
        item['audio_file'] = os.path.expanduser(item['audio_file'])
        item['uniq_id'] = os.path.splitext(os.path.basename(item['audio_file']))[0]
        if 'duration' not in item:
            raise ValueError(f"Manifest file has invalid json line " f"structure: {line} without proper duration key.")
        item = dict(
            audio_file=item['audio_file'],
            uniq_id=item['uniq_id'],
            duration=item['duration'],
            rttm_file=item['rttm_filepath'],
            offset=item.get('offset', None),
        )
        return item


class Audio(_Collection):
    """Prepare a list of all audio items, filtered by duration.
    """

    OUTPUT_TYPE = collections.namedtuple(typename='Audio', field_names='audio_files duration offset text')

    def __init__(
        self,
        audio_files_list: List[Dict[str, str]],
        duration_list: List[float],
        offset_list: List[float],
        text_list: List[str],
        min_duration: Optional[float] = None,
        max_duration: Optional[float] = None,
        max_number: Optional[int] = None,
        do_sort_by_duration: bool = False,
    ):
        """Instantiantes an list of audio files.

        Args:
            audio_files_list: list of dictionaries with mapping from audio_key to audio_filepath
            duration_list: list of durations of input files
            offset_list: list of offsets
            text_list: list of texts
            min_duration: Minimum duration to keep entry with (default: None).
            max_duration: Maximum duration to keep entry with (default: None).
            max_number: Maximum number of samples to collect.
            do_sort_by_duration: True if sort samples list by duration.
        """

        output_type = self.OUTPUT_TYPE
        data, total_duration = [], 0.0
        num_filtered, duration_filtered = 0, 0.0

        for audio_files, duration, offset, text in zip(audio_files_list, duration_list, offset_list, text_list):
            # Duration filters
            if min_duration is not None and duration < min_duration:
                duration_filtered += duration
                num_filtered += 1
                continue

            if max_duration is not None and duration > max_duration:
                duration_filtered += duration
                num_filtered += 1
                continue

            total_duration += duration
            data.append(output_type(audio_files, duration, offset, text))

            # Max number of entities filter
            if len(data) == max_number:
                break

        if do_sort_by_duration:
            data.sort(key=lambda entity: entity.duration)

        logging.info("Dataset loaded with %d files totalling %.2f hours", len(data), total_duration / 3600)
        logging.info("%d files were filtered totalling %.2f hours", num_filtered, duration_filtered / 3600)

        super().__init__(data)


class AudioCollection(Audio):
    """List of audio files from a manifest file.
    """

    def __init__(
        self, manifest_files: Union[str, List[str]], audio_to_manifest_key: Dict[str, str], *args, **kwargs,
    ):
        """Instantiates a list of audio files loaded from a manifest file.

        Args:
            manifest_files: path to a single manifest file or a list of paths
            audio_to_manifest_key: dictionary mapping audio signals to keys of the manifest
        """
        # Support for comma-separated manifests
        if type(manifest_files) == str:
            manifest_files = manifest_files.split(',')

        for audio_key, manifest_key in audio_to_manifest_key.items():
            # Support for comma-separated keys
            if type(manifest_key) == str and ',' in manifest_key:
                audio_to_manifest_key[audio_key] = manifest_key.split(',')

        # Keys from manifest which contain audio
        self.audio_to_manifest_key = audio_to_manifest_key

        # Initialize data
        audio_files_list, duration_list, offset_list, text_list = [], [], [], []

        # Parse manifest files
        for item in manifest.item_iter(manifest_files, parse_func=self.__parse_item):
            audio_files_list.append(item['audio_files'])
            duration_list.append(item['duration'])
            offset_list.append(item['offset'])
            text_list.append(item['text'])

        super().__init__(audio_files_list, duration_list, offset_list, text_list, *args, **kwargs)

    def __parse_item(self, line: str, manifest_file: str) -> Dict[str, Any]:
        """Parse a single line from a manifest file.

        Args:
            line: a string representing a line from a manifest file in JSON format
            manifest_file: path to the manifest file. Used to resolve relative paths.

        Returns:
            Dictionary with audio_files, duration, and offset.
        """
        # Local utility function
        def get_audio_file(item: Dict, manifest_key: Union[str, List[str]]):
            """Get item[key] if key is string, or a list
            of strings by combining item[key[0]], item[key[1]], etc.
            """
            # Prepare audio file(s)
            if manifest_key is None:
                # Support for inference, when a target key is None
                audio_file = None
            elif isinstance(manifest_key, str):
                # Load files from a single manifest key
                audio_file = item[manifest_key]
            elif isinstance(manifest_key, Iterable):
                # Load files from multiple manifest keys
                audio_file = []
                for key in manifest_key:
                    item_key = item[key]
                    if isinstance(item_key, str):
                        audio_file.append(item_key)
                    elif isinstance(item_key, list):
                        audio_file += item_key
                    else:
                        raise ValueError(f'Unexpected type {type(item_key)} of item for key {key}: {item_key}')
            else:
                raise ValueError(f'Unexpected type {type(manifest_key)} of manifest_key: {manifest_key}')

            return audio_file

        # Convert JSON line to a dictionary
        item = json.loads(line)

        # Handle all audio files
        audio_files = {}
        for audio_key, manifest_key in self.audio_to_manifest_key.items():

            audio_file = get_audio_file(item, manifest_key)

            # Get full path to audio file(s)
            if isinstance(audio_file, str):
                # This dictionary entry points to a single file
                audio_files[audio_key] = manifest.get_full_path(audio_file, manifest_file)
            elif isinstance(audio_file, Iterable):
                # This dictionary entry points to multiple files
                # Get the files and keep the list structure for this key
                audio_files[audio_key] = [manifest.get_full_path(f, manifest_file) for f in audio_file]
            elif audio_file is None and audio_key.startswith('target'):
                # For inference, we don't need the target
                audio_files[audio_key] = None
            else:
                raise ValueError(f'Unexpected type {type(audio_file)} of audio_file: {audio_file}')
        item['audio_files'] = audio_files

        # Handle duration
        if 'duration' not in item:
            raise ValueError(f'Duration not available in line: {line}. Manifest file: {manifest_file}')

        # Handle offset
        if 'offset' not in item:
            item['offset'] = 0.0

        # Handle text
        if 'text' not in item:
            item['text'] = None

        return dict(
            audio_files=item['audio_files'], duration=item['duration'], offset=item['offset'], text=item['text']
        )


class FeatureLabel(_Collection):
    """List of feature sequence and their label correspondence with preprocessing."""

    OUTPUT_TYPE = collections.namedtuple(typename='FeatureLabelEntity', field_names='feature_file label duration',)

    def __init__(
        self,
        feature_files: List[str],
        labels: List[str],
        durations: List[float],
        min_duration: Optional[float] = None,
        max_duration: Optional[float] = None,
        max_number: Optional[int] = None,
        do_sort_by_duration: bool = False,
        index_by_file_id: bool = False,
    ):
        """Instantiates feature-SequenceLabel manifest with filters and preprocessing.

        Args:
            feature_files: List of feature files.
            labels: List of labels.
            max_number: Maximum number of samples to collect.
            index_by_file_id: If True, saves a mapping from filename base (ID) to index in data.
        """

        output_type = self.OUTPUT_TYPE
        data = []
        duration_filtered = 0.0
        total_duration = 0.0
        self.uniq_labels = set()

        if index_by_file_id:
            self.mapping = {}

        for feature_file, label, duration in zip(feature_files, labels, durations):
            # Duration filters.
            if min_duration is not None and duration < min_duration:
                duration_filtered += duration
                continue

            if max_duration is not None and duration > max_duration:
                duration_filtered += duration
                continue

            data.append(output_type(feature_file, label, duration))
            self.uniq_labels |= set(label)
            total_duration += duration

            if index_by_file_id:
                file_id, _ = os.path.splitext(os.path.basename(feature_file))
                self.mapping[file_id] = len(data) - 1

            # Max number of entities filter.
            if len(data) == max_number:
                break

        if do_sort_by_duration:
            if index_by_file_id:
                logging.warning("Tried to sort dataset by duration, but cannot since index_by_file_id is set.")
            else:
                data.sort(key=lambda entity: entity.duration)

        logging.info(f"Filtered duration for loading collection is {duration_filtered / 2600:.2f} hours.")
        logging.info(f"Dataset loaded with {len(data)} items, total duration of {total_duration / 3600: .2f} hours.")
        logging.info("# {} files loaded including # {} unique labels".format(len(data), len(self.uniq_labels)))
        super().__init__(data)


class ASRFeatureLabel(FeatureLabel):
    """`FeatureLabel` collector from asr structured json files."""

    def __init__(
        self,
        manifests_files: Union[str, List[str]],
        is_regression_task: bool = False,
        cal_labels_occurrence: bool = False,
        delimiter: Optional[str] = None,
        *args,
        **kwargs,
    ):

        """Parse lists of feature files and sequences of labels.

        Args:
            manifests_files: Either single string file or list of such -
                manifests to yield items from.
            max_number:  Maximum number of samples to collect; pass to `FeatureSequenceLabel` constructor.
            index_by_file_id: If True, saves a mapping from filename base (ID) to index in data; pass to `FeatureSequenceLabel` constructor.
        """

        feature_files, labels, durations = [], [], []
        all_labels = []
        for item in manifest.item_iter(manifests_files, parse_func=self._parse_item):
            feature_files.append(item['feature_file'])
            durations.append(item['duration'])

            if not is_regression_task:
                label = item['label']
                label_list = label.split() if not delimiter else label.split(delimiter)
            else:
                label = float(item['label'])
                label_list = [label]

            labels.append(label)
            all_labels.extend(label_list)
        if cal_labels_occurrence:
            self.labels_occurrence = collections.Counter(all_labels)

        super().__init__(feature_files, labels, durations, *args, **kwargs)

    def _parse_item(self, line: str, manifest_file: str) -> Dict[str, Any]:
        item = json.loads(line)

        # Feature file
        if 'feature_filename' in item:
            item['feature_file'] = item.pop('feature_filename')
        elif 'feature_filepath' in item:
            item['feature_file'] = item.pop('feature_filepath')
        elif 'feature_file' not in item:
            raise ValueError(
                f"Manifest file has invalid json line " f"structure: {line} without proper 'feature_file' key."
            )
        item['feature_file'] = manifest.get_full_path(audio_file=item['feature_file'], manifest_file=manifest_file)

        # Label.
        if 'label' in item:
            item['label'] = item.pop('label')
        else:
            raise ValueError(f"Manifest file has invalid json line structure: {line} without proper 'label' key.")

        item = dict(feature_file=item['feature_file'], label=item['label'], duration=item['duration'])

        return item


class FeatureText(_Collection):
    """List of audio-transcript text correspondence with preprocessing."""

    OUTPUT_TYPE = collections.namedtuple(
        typename='FeatureTextEntity',
        field_names='id feature_file rttm_file duration text_tokens offset text_raw speaker orig_sr lang',
    )

    def __init__(
        self,
        ids: List[int],
        feature_files: List[str],
        rttm_files: List[str],
        durations: List[float],
        texts: List[str],
        offsets: List[str],
        speakers: List[Optional[int]],
        orig_sampling_rates: List[Optional[int]],
        token_labels: List[Optional[int]],
        langs: List[Optional[str]],
        parser: parsers.CharParser,
        min_duration: Optional[float] = None,
        max_duration: Optional[float] = None,
        max_number: Optional[int] = None,
        do_sort_by_duration: bool = False,
        index_by_file_id: bool = False,
    ):
        """Instantiates feature-text manifest with filters and preprocessing.

        Args:
            ids: List of examples positions.
            feature_files: List of audio feature files.
            rttm_files: List of audio rttm files.
            durations: List of float durations.
            texts: List of raw text transcripts.
            offsets: List of duration offsets or None.
            speakers: List of optional speakers ids.
            orig_sampling_rates: List of original sampling rates of audio files.
            langs: List of language ids, one for eadh sample, or None.
            parser: Instance of `CharParser` to convert string to tokens.
            min_duration: Minimum duration to keep entry with (default: None).
            max_duration: Maximum duration to keep entry with (default: None).
            max_number: Maximum number of samples to collect.
            do_sort_by_duration: True if sort samples list by duration. Not compatible with index_by_file_id.
            index_by_file_id: If True, saves a mapping from filename base (ID) to index in data.
        """

        output_type = self.OUTPUT_TYPE
        data, duration_filtered, num_filtered, total_duration = [], 0.0, 0, 0.0
        if index_by_file_id:
            self.mapping = {}

        for id_, feat_file, rttm_file, duration, offset, text, speaker, orig_sr, token_labels, lang in zip(
            ids,
            feature_files,
            rttm_files,
            durations,
            offsets,
            texts,
            speakers,
            orig_sampling_rates,
            token_labels,
            langs,
        ):
            # Duration filters.
            if min_duration is not None and duration < min_duration:
                duration_filtered += duration
                num_filtered += 1
                continue

            if max_duration is not None and duration > max_duration:
                duration_filtered += duration
                num_filtered += 1
                continue

            if token_labels is not None:
                text_tokens = token_labels
            else:
                if text != '':
                    if hasattr(parser, "is_aggregate") and parser.is_aggregate and isinstance(text, str):
                        if lang is not None:
                            text_tokens = parser(text, lang)
                        else:
                            raise ValueError("lang required in manifest when using aggregate tokenizers")
                    else:
                        text_tokens = parser(text)
                else:
                    text_tokens = []

                if text_tokens is None:
                    duration_filtered += duration
                    num_filtered += 1
                    continue

            total_duration += duration

            data.append(
                output_type(id_, feat_file, rttm_file, duration, text_tokens, offset, text, speaker, orig_sr, lang)
            )
            if index_by_file_id:
                file_id, _ = os.path.splitext(os.path.basename(feat_file))
                if file_id not in self.mapping:
                    self.mapping[file_id] = []
                self.mapping[file_id].append(len(data) - 1)

            # Max number of entities filter.
            if len(data) == max_number:
                break

        if do_sort_by_duration:
            if index_by_file_id:
                logging.warning("Tried to sort dataset by duration, but cannot since index_by_file_id is set.")
            else:
                data.sort(key=lambda entity: entity.duration)

        logging.info("Dataset loaded with %d files totalling %.2f hours", len(data), total_duration / 3600)
        logging.info("%d files were filtered totalling %.2f hours", num_filtered, duration_filtered / 3600)

        super().__init__(data)


class ASRFeatureText(FeatureText):
    """`FeatureText` collector from asr structured json files."""

    def __init__(self, manifests_files: Union[str, List[str]], *args, **kwargs):
        """Parse lists of audio files, durations and transcripts texts.

        Args:
            manifests_files: Either single string file or list of such -
                manifests to yield items from.
            *args: Args to pass to `AudioText` constructor.
            **kwargs: Kwargs to pass to `AudioText` constructor.
        """

        ids, feature_files, rttm_files, durations, texts, offsets, = (
            [],
            [],
            [],
            [],
            [],
            [],
        )
        speakers, orig_srs, token_labels, langs = [], [], [], []
        for item in manifest.item_iter(manifests_files):
            ids.append(item['id'])
            feature_files.append(item['feature_file'])
            rttm_files.append(item['rttm_file'])
            durations.append(item['duration'])
            texts.append(item['text'])
            offsets.append(item['offset'])
            speakers.append(item['speaker'])
            orig_srs.append(item['orig_sr'])
            token_labels.append(item['token_labels'])
            langs.append(item['lang'])

        super().__init__(
            ids,
            feature_files,
            rttm_files,
            durations,
            texts,
            offsets,
            speakers,
            orig_srs,
            token_labels,
            langs,
            *args,
            **kwargs,
        )<|MERGE_RESOLUTION|>--- conflicted
+++ resolved
@@ -343,8 +343,6 @@
         )
 
 
-<<<<<<< HEAD
-=======
 class AudioQAEntity(object):
     def __init__(self, sid, audio_file, duration, question, answer, offset, speaker, orig_sr, lang) -> None:
         self.id = sid
@@ -358,7 +356,6 @@
         self.lang = lang
 
 
->>>>>>> 8b04025c
 class ASRVideoText(VideoText):
     """`VideoText` collector from cv structured json files."""
 
@@ -395,8 +392,6 @@
         )
 
 
-<<<<<<< HEAD
-=======
 class ALMAudioText(object):
     """List of audio-transcript text correspondence with preprocessing.
     
@@ -677,7 +672,6 @@
         return item
 
 
->>>>>>> 8b04025c
 class SpeechLabel(_Collection):
     """List of audio-label correspondence with preprocessing."""
 
