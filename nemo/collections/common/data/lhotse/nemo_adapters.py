# Copyright (c) 2024, NVIDIA CORPORATION.  All rights reserved.
#
# Licensed under the Apache License, Version 2.0 (the "License");
# you may not use this file except in compliance with the License.
# You may obtain a copy of the License at
#
#     http://www.apache.org/licenses/LICENSE-2.0
#
# Unless required by applicable law or agreed to in writing, software
# distributed under the License is distributed on an "AS IS" BASIS,
# WITHOUT WARRANTIES OR CONDITIONS OF ANY KIND, either express or implied.
# See the License for the specific language governing permissions and
# limitations under the License.

import logging
import random
import re
import tarfile
from collections.abc import Mapping, Sequence
from io import BytesIO
from pathlib import Path
from typing import Generator, Iterable, List, Literal

import lhotse.serialization
import soundfile
from cytoolz import groupby
<<<<<<< HEAD
from lhotse import AudioSource, MonoCut, Recording, SupervisionSegment
=======
from lhotse import AudioSource, Recording, SupervisionSegment
>>>>>>> 27cef438
from lhotse.audio.backend import LibsndfileBackend
from lhotse.cut import Cut
from lhotse.dataset.dataloading import resolve_seed
from lhotse.lazy import LazyIteratorChain, LazyJsonlIterator
from lhotse.serialization import open_best
from lhotse.utils import compute_num_samples, ifnone

from nemo.collections.common.parts.preprocessing.manifest import get_full_path


class LazyNeMoIterator:
    """
    ``LazyNeMoIterator`` reads a NeMo (non-tarred) JSON manifest and converts it on the fly to an ``Iterable[Cut]``.
    It's used to create a ``lhotse.CutSet``.

    Currently, it requires the following keys in NeMo manifests:
    - "audio_filepath"
    - "duration"
    - "text" (overridable with ``text_field`` argument)

    Specially supported keys are:
    - [recommended] "sampling_rate" allows us to provide a valid Lhotse ``Recording`` object without checking the audio file
    - "offset" for partial recording reads
    - "lang" is mapped to Lhotse superivsion's language (overridable with ``lang_field`` argument)

    Every other key found in the manifest will be attached to Lhotse Cut and accessible via ``cut.custom[key]``.

    .. caution:: We will perform some I/O (as much as required by soundfile.info) to discover the sampling rate
        of the audio file. If this is not acceptable, convert the manifest to Lhotse format which contains
        sampling rate info. For pure metadata iteration purposes we also provide a ``metadata_only`` flag that
        will create only partially valid Lhotse objects (with metadata related to sampling rate / num samples missing).

    Example::

        >>> cuts = lhotse.CutSet(LazyNeMoIterator("nemo_manifests/train.json"))

    We allow attaching custom metadata to cuts from files other than the manifest via ``extra_fields`` argument.
    In the example below, we'll iterate file "questions.txt" together with the manifest and attach each line
    under ``cut.question`` using the field type ``text_iter``::

        >>> cuts = lhotse.CutSet(LazyNeMoIterator(
        ...     "nemo_manifests/train.json",
        ...     extra_fields=[{"type": "text_iter", "name": "question", "path": "questions.txt"}],
        ... ))

    We also support random sampling of lines with field type ``text_sample``::

        >>> cuts = lhotse.CutSet(LazyNeMoIterator(
        ...     "nemo_manifests/train.json",
        ...     extra_fields=[{"type": "text_sample", "name": "question", "path": "questions.txt"}],
        ... ))
    """

    def __init__(
        self,
        path: str | Path | list[str],
        text_field: str = "text",
        lang_field: str = "lang",
        metadata_only: bool = False,
        shuffle_shards: bool = False,
        shard_seed: int | Literal["randomized", "trng"] = "trng",
        extra_fields: list[dict[str, str]] | None = None,
    ) -> None:
        self.path = path
        self.shuffle_shards = shuffle_shards
        self.shard_seed = shard_seed
        paths = expand_sharded_filepaths(path)
        if len(paths) == 1:
            self.source = LazyJsonlIterator(paths[0])
        else:
            self.source = LazyIteratorChain(
                *(LazyJsonlIterator(p) for p in paths), shuffle_iters=self.shuffle_shards, seed=self.shard_seed
            )
        self.text_field = text_field
        self.lang_field = lang_field
        self.metadata_only = metadata_only
        self.extra_fields = extra_fields
        validate_extra_fields(self.extra_fields)

    def __iter__(self) -> Generator[Cut, None, None]:
        seed = resolve_seed(self.shard_seed)
        # Propagate the random seed
        extra_fields = [ExtraField.from_dict({"seed": seed, **field_cfg}) for field_cfg in self.extra_fields or ()]
        for data in self.source:
            audio_path = get_full_path(str(data.pop("audio_filepath")), str(self.path))
            duration = data.pop("duration")
            offset = data.pop("offset", None)
            cut = self._create_cut(
                audio_path=audio_path, offset=offset, duration=duration, sampling_rate=data.pop("sampling_rate", None)
            )
            # Note that start=0 and not start=offset because supervision's start if relative to the
            # start of the cut; and cut.start is already set to offset
            cut.supervisions.append(
                SupervisionSegment(
                    id=cut.id,
                    recording_id=cut.recording_id,
                    start=0,
                    duration=cut.duration,
                    text=data.get(self.text_field),
                    language=data.get(self.lang_field),
                )
            )
            cut.custom = data
            for extra_field in extra_fields:
                extra_field.attach_to(cut)
            yield cut

    def __len__(self) -> int:
        return len(self.source)

    def __add__(self, other):
        return LazyIteratorChain(self, other)

    def _create_cut(
        self,
        audio_path: str,
        offset: float,
        duration: float,
        sampling_rate: int | None = None,
    ) -> Cut:
        if not self.metadata_only:
            recording = self._create_recording(audio_path, duration, sampling_rate)
            cut = recording.to_cut()
            if offset is not None:
                cut = cut.truncate(offset=offset, duration=duration, preserve_id=True)
                cut.id = f"{cut.id}-{round(offset * 1e2):06d}-{round(duration * 1e2):06d}"
        else:
            # Only metadata requested.
            # We'll provide accurate metadata for Cut but inaccurate metadata for Recording to avoid
            # incurring IO penalty (note that Lhotse manifests contain more information than
            # NeMo manifests, so for actual dataloading we have to fill it using the audio file).
            sr = ifnone(sampling_rate, 16000)  # fake sampling rate
            offset = ifnone(offset, 0.0)
            cut = MonoCut(
                id=audio_path,
                start=offset,
                duration=duration,
                channel=0,
                supervisions=[],
                recording=Recording(
                    id=audio_path,
                    sources=[AudioSource(type="dummy", channels=[0], source="")],
                    sampling_rate=sr,
                    duration=offset + duration,
                    num_samples=compute_num_samples(offset + duration, sr),
                ),
            )
        return cut

    def _create_recording(
        self,
        audio_path: str,
        duration: float,
        sampling_rate: int | None = None,
    ) -> Recording:
        if sampling_rate is not None:
            # TODO(pzelasko): It will only work with single-channel audio in the current shape.
            return Recording(
                id=audio_path,
                sources=[AudioSource(type="file", channels=[0], source=audio_path)],
                sampling_rate=sampling_rate,
                num_samples=compute_num_samples(duration, sampling_rate),
                duration=duration,
                channel_ids=[0],
            )
        else:
            return Recording.from_file(audio_path)


class LazyNeMoTarredIterator:
    """
    ``LazyNeMoTarredIterator`` reads a NeMo tarred JSON manifest and converts it on the fly to an ``Iterable[Cut]``.
    It's used to create a ``lhotse.CutSet``.

    Currently, it requires the following keys in NeMo manifests:
    - "audio_filepath"
    - "duration"
    - "text" (overridable with text_field argument)
    - "shard_id"

    Specially supported keys are:
    - "lang" is mapped to Lhotse superivsion's language (overridable with ``lang_field`` argument)

    Every other key found in the manifest will be attached to Lhotse Cut and accessible via ``cut.custom[key]``.

    Args ``manifest_path`` and ``tar_paths`` can be either a path/string to a single file, or a string in NeMo format
    that indicates multiple paths (e.g. "[[data/bucket0/tarred_audio_paths.json],[data/bucket1/...]]").
    We discover shard ids from sharded tar and json files by parsing the input specifier/path and
    searching for the following pattern: ``(manifest|audio)[^/]*_(\d+)[^/]*\.(json|tar)``.
    It allows filenames such as ``manifest_0.json``, ``manifest_0_normalized.json``, ``manifest_normalized_0.json``,
    ``manifest_0.jsonl.gz``, etc. (anologusly the same applies to tar files).

    We also support generalized input specifiers that imitate webdataset's pipes (also very similar to Kaldi's pipes).
    These are arbitrary shell commands to be lazily executed which yield manifest or tar audio contents.
    For example, ``tar_paths`` can be set to ``pipe:ais get ais://my-bucket/audio_{0..127}.tar -``
    to indicate that we want to read tarred audio data from shards on an AIStore bucket.
    This can be used for other cloud storage APIs such as S3, GCS, etc.
    The same mechanism applies to ``manifest_path``.

    The ``shard_seed`` argument is used to seed the RNG shuffling the shards.
    By default, it's ``trng`` which samples a seed number from OS-provided TRNG (see Python ``secrets`` module).
    Seed is resolved lazily so that every dataloading worker may sample a different one.
    Override with an integer value for deterministic behaviour and consult Lhotse documentation for details:
    https://lhotse.readthedocs.io/en/latest/datasets.html#handling-random-seeds

    Example of CutSet with inter-shard shuffling enabled::

        >>> cuts = lhotse.CutSet(LazyNeMoTarredIterator(
        ...     manifest_path=["nemo_manifests/sharded_manifests/manifest_0.json", ...],
        ...     tar_paths=["nemo_manifests/audio_0.tar", ...],
        ...     shuffle_shards=True,
        ... ))

    We allow attaching custom metadata to cuts from files other than the manifest via ``extra_fields`` argument.
    In the example below, we'll iterate file "questions.txt" together with the manifest and attach each line
    under ``cut.question`` using the field type ``text_iter``::

        >>> cuts = lhotse.CutSet(LazyNeMoTarredIterator(
        ...     manifest_path=["nemo_manifests/sharded_manifests/manifest_0.json", ...],
        ...     tar_paths=["nemo_manifests/audio_0.tar", ...],
        ...     extra_fields=[{"type": "text_iter", "name": "question", "path": "questions.txt"}],
        ... ))

    We also support random sampling of lines with field type ``text_sample``::

        >>> cuts = lhotse.CutSet(LazyNeMoTarredIterator(
        ...     manifest_path=["nemo_manifests/sharded_manifests/manifest_0.json", ...],
        ...     tar_paths=["nemo_manifests/audio_0.tar", ...],
        ...     extra_fields=[{"type": "text_sample", "name": "question", "path": "questions.txt"}],
        ... ))
    """

    def __init__(
        self,
        manifest_path: str | Path | list[str],
        tar_paths: str | list,
        shuffle_shards: bool = False,
        shard_seed: int | Literal["trng", "randomized"] = "trng",
        text_field: str = "text",
        lang_field: str = "lang",
        extra_fields: list[dict[str, str]] | None = None,
    ) -> None:
        self.shard_id_to_manifest: dict[int, Iterable[dict]]
        self.paths = expand_sharded_filepaths(manifest_path)
        if len(self.paths) == 1:
            logging.warning(
                f"""You are using Lhotse dataloading for tarred audio with a non-sharded manifest.
                            This will incur significant memory overhead and slow-down training. To prevent this error message
                            please shard file '{self.paths[0]}' using 'scripts/speech_recognition/convert_to_tarred_audio_dataset.py'
                            WITHOUT '--no_shard_manifest'"""
            )
            self.source = LazyJsonlIterator(self.paths[0])
            self.shard_id_to_manifest = groupby("shard_id", self.source)
        else:
            json_pattern = re.compile(r"manifest[^/]*_(\d+)[^/]*\.json")
            shard_ids = []
            for p in self.paths:
                m = json_pattern.search(p)
                assert m is not None, (
                    f"Cannot determine shard_id from manifest input specified: "
                    f"we searched with regex '{json_pattern.pattern}' in input '{p}'"
                )
                shard_ids.append(int(m.group(1)))
            self.shard_id_to_manifest = {sid: LazyJsonlIterator(p) for sid, p in zip(shard_ids, self.paths)}
            self.source = LazyIteratorChain(*self.shard_id_to_manifest.values())

        self.tar_paths = expand_sharded_filepaths(tar_paths)
        tar_pattern = re.compile(r"audio[^/]*_(\d+)[^/]*\.tar")
        shard_ids = []
        for p in self.tar_paths:
            m = tar_pattern.search(p)
            assert m is not None, (
                f"Cannot determine shard_id from tar input specifier: "
                f"we searched with regex '{tar_pattern.pattern}' in input '{p}'"
            )
            shard_ids.append(int(m.group(1)))
        self.shard_id_to_tar_path = dict(zip(shard_ids, self.tar_paths))

        self.shuffle_shards = shuffle_shards
        self.shard_seed = shard_seed
        self.text_field = text_field
        self.lang_field = lang_field
        self.extra_fields = extra_fields
        self._validate()

    def to_shards(self) -> List["LazyNeMoTarredIterator"]:
        """Convert this iterator to a list of separate iterators for each shard."""
        if len(self.paths) == 1:
            # Cannot do that if the JSON manifest is a single file for all shards;
            # just return self.
            return [self]
        else:
            return [
                LazyNeMoTarredIterator(
                    manifest_path=path,
                    tar_paths=tarpath,
                    shuffle_shards=False,
                    shard_seed=self.shard_seed,
                    text_field=self.text_field,
                    lang_field=self.lang_field,
                )
                for path, tarpath in zip(self.paths, self.shard_id_to_tar_path.values())
            ]

    def _validate(self) -> None:
        shard_ids_tars = set(self.shard_id_to_tar_path)
        shard_ids_manifest = set(self.shard_id_to_manifest)
        assert shard_ids_tars == shard_ids_manifest, (
            f"Mismatch between shard IDs. Details:\n"
            f"* JSON manifest(s) {self.paths}\n"
            f"* Tar files: {self.tar_paths}\n"
            f"* JSON manifest(s) indicate(s) IDs: {sorted(shard_ids_manifest)}\n"
            f"* Tar path(s) indicate(s) IDs: {sorted(shard_ids_tars)}\n"
        )
        validate_extra_fields(self.extra_fields)

    @property
    def shard_ids(self) -> List[int]:
        return sorted(self.shard_id_to_manifest.keys())

    def __iter__(self) -> Generator[Cut, None, None]:
        shard_ids = self.shard_ids

        seed = resolve_seed(self.shard_seed)
        if self.shuffle_shards:
            random.Random(seed).shuffle(shard_ids)

        # Propagate the random seed
        extra_fields = [ExtraField.from_dict({"seed": seed, **field_cfg}) for field_cfg in self.extra_fields or ()]

        # Handle NeMo tarred manifests with offsets.
        # They have multiple JSONL entries where audio paths end with '-sub1', '-sub2', etc. for each offset.
        offset_pattern = re.compile(r'^(?P<stem>.+)(?P<sub>-sub\d+)(?P<ext>\.\w+)?$')

        for sid in shard_ids:
            manifest_path = self.paths[sid] if len(self.paths) > 1 else self.paths[0]

            def basename(d: dict) -> str:
                return (
                    m.group("stem") + ifnone(m.group("ext"), "")
                    if (m := offset_pattern.match(k := d["audio_filepath"])) is not None
                    else k
                )

            shard_manifest: dict[str, list[dict]] = groupby(basename, self.shard_id_to_manifest[sid])
            tar_path = self.shard_id_to_tar_path[sid]
            with tarfile.open(fileobj=open_best(tar_path, mode="rb"), mode="r|*") as tar:
                for tar_info in tar:
                    if tar_info.name not in shard_manifest:
                        logging.warning(
                            f"Skipping tar entry '{tar_info.name}' because it's not present in the JSON manifest."
                        )
                        continue
                    assert tar_info.name in shard_manifest, (
                        f"Mismatched entry between JSON manifest ('{manifest_path}') and tar file ('{tar_path}'). "
                        f"Cannot locate JSON entry for tar file '{tar_info.name}'"
                    )
                    raw_audio = tar.extractfile(tar_info).read()
                    # Note: Lhotse has a Recording.from_bytes() utility that we won't use here because
                    #       the profiling indicated significant overhead in torchaudio ffmpeg integration
                    #       that parses full audio instead of just reading the header for WAV files.
                    # recording = lhotse.Recording.from_bytes(raw_audio, recording_id=tar_info.path)
                    meta = soundfile.info(BytesIO(raw_audio))
                    recording = Recording(
                        id=tar_info.path,
                        sources=[AudioSource(type="memory", channels=list(range(meta.channels)), source=raw_audio)],
                        sampling_rate=int(meta.samplerate),
                        num_samples=meta.frames,
                        duration=meta.duration,
                    )
                    cuts_for_recording = []
                    for data in sorted(shard_manifest[tar_info.name], key=lambda d: d["audio_filepath"]):
                        # Cut the recording into corresponding segment and discard audio data outside the segment.
<<<<<<< HEAD
                        if data.get("duration") == 0:
                            logging.warning(f"Skipping data with zero duration: {tar_info.name}")
                            continue
=======
>>>>>>> 27cef438
                        cut = make_cut_with_subset_inmemory_recording(
                            recording, offset=data.get("offset", 0.0), duration=data.get("duration")
                        )
                        cut.supervisions.append(
                            SupervisionSegment(
                                id=cut.id,
                                recording_id=cut.recording_id,
                                start=0,
                                duration=cut.duration,
                                text=data.get(self.text_field),
                                language=data.get(self.lang_field),
                            )
                        )
                        cut.custom = _to_custom_attr_dict(data)
                        cut.manifest_origin = manifest_path
                        cut.tar_origin = tar_path
                        for extra_field in extra_fields:
                            extra_field.attach_to(cut)
                        cuts_for_recording.append(cut)
                    del recording  # free the memory - helps with very large audio files
                    del raw_audio
                    yield from cuts_for_recording

    def __len__(self) -> int:
        return len(self.source)

    def __add__(self, other):
        return LazyIteratorChain(self, other)


def make_cut_with_subset_inmemory_recording(
    recording: Recording, offset: float = 0.0, duration: float | None = None
) -> Cut:
    """
    This method is built specifically to optimize CPU memory usage during dataloading
    when reading tarfiles containing very long recordings (1h+).
    Normally each cut would hold a reference to the long in-memory recording and load
    the necessary subset of audio (there wouldn't be a separate copy of the long recording for each cut).
    This is fairly efficient already, but we don't actually need to hold the unused full recording in memory.
    Instead, we re-create each cut so that it only holds a reference to the subset of recording necessary.
    This allows us to discard unused data which would otherwise be held in memory as part of sampling buffering.
    """

    # Fast path: no offset and (almost) matching duration (within 200ms; leeway for different audio codec behavior).
    cut = recording.to_cut()
    if offset == 0.0 and duration is None or abs(duration - recording.duration) < 0.2:
        return cut

    # Otherwise, apply the memory optimization.
    cut = cut.truncate(offset=offset, duration=duration, preserve_id=True)
    audiobytes = BytesIO()
    LibsndfileBackend().save_audio(audiobytes, cut.load_audio(), sampling_rate=cut.sampling_rate, format="wav")
    audiobytes.seek(0)
    new_recording = Recording(
        id=recording.id,
        sampling_rate=recording.sampling_rate,
        num_samples=cut.num_samples,
        duration=cut.duration,
        sources=[
            AudioSource(
                type="memory",
                channels=recording.channel_ids,
                source=audiobytes.getvalue(),
            )
        ],
    )
    return new_recording.to_cut()


class ExtraField:
    TYPE = None
    SUPPORTED_TYPES = {}

    def attach_to(self, cut):
        raise NotImplementedError()

    def __init_subclass__(cls, **kwargs):
        if cls.__name__ not in ExtraField.SUPPORTED_TYPES:
            ExtraField.SUPPORTED_TYPES[cls.TYPE] = cls
        super().__init_subclass__(**kwargs)

    @staticmethod
    def from_dict(data: dict) -> "ExtraField":
        assert data["type"] in ExtraField.SUPPORTED_TYPES, f"Unknown transform type: {data['type']}"
        return ExtraField.SUPPORTED_TYPES[data["type"]](**{k: v for k, v in data.items() if k != 'type'})

    @classmethod
    def is_supported(cls, field_type: str) -> bool:
        return field_type in cls.SUPPORTED_TYPES

    @classmethod
    def supported_types(cls) -> list[str]:
        return list(cls.SUPPORTED_TYPES)


class TextIteratorExtraField(ExtraField):
    TYPE = "text_iter"

    def __init__(self, name: str, path: str, seed=None):
        self.name = name
        self.path = path
        self.iterator = None

    def _maybe_init(self):
        if self.iterator is None:
            self.iterator = iter(map(str.strip, open_best(self.path)))

    def attach_to(self, cut):
        self._maybe_init()
        try:
            attached_value = next(self.iterator)
        except StopIteration:
            raise RuntimeError(f"Not enough lines in file {self.path} to attach to cuts under field {self.name}.")
        setattr(cut, self.name, attached_value)
        return cut


class TextSampleExtraField(ExtraField):
    TYPE = "text_sample"

    def __init__(self, name: str, path: str, seed: int | str):
        self.name = name
        self.path = path
        self.seed = seed
        self.population = None
        self.rng = None

    def _maybe_init(self):
        if self.population is None:
            self.population = list(map(str.strip, open_best(self.path)))
            self.rng = random.Random(resolve_seed(self.seed))

    def attach_to(self, cut):
        self._maybe_init()
        attached_value = self.rng.choice(self.population)
        setattr(cut, self.name, attached_value)
        return cut


def validate_extra_fields(extra_fields):
    if extra_fields is None:
        return
    assert isinstance(
        extra_fields, Sequence
    ), f"The argument provided to 'extra_fields' must be a list of dicts. We received {extra_fields=}"
    for field in extra_fields:
        assert isinstance(
            field, Mapping
        ), f"Each item in 'extra_fields' must be a dict. We received {field=} in {extra_fields=}"
        field_type = field.get("type")
        assert ExtraField.is_supported(field_type), (
            f"Each item in 'extra_fields' must contain a 'type' field with one of "
            f"the supported values ({ExtraField.supported_types()}). "
            f"We got {field_type=} in {extra_fields=}"
        )
        assert "name" in field, (
            f"Each item in 'extra_fields' must contain a 'name' field so that the field is available under cut.<name>."
            f"We found {field=} in {extra_fields=}"
        )


def expand_sharded_filepaths(paths: str | Path | list[str]) -> list[str]:
    # local import to avoid circular imports
    from nemo.collections.asr.data.audio_to_text import expand_sharded_filepaths as _expand_sharded_filepaths

    if isinstance(paths, Path):
        paths = str(paths)

    return _expand_sharded_filepaths(paths, shard_strategy="replicate", world_size=1, global_rank=0)


def _to_custom_attr_dict(d: dict, _excluded_fields: set[str] = {"duration", "audio_filepath"}) -> dict:
    return {k: v for k, v in d.items() if k not in _excluded_fields}<|MERGE_RESOLUTION|>--- conflicted
+++ resolved
@@ -24,11 +24,7 @@
 import lhotse.serialization
 import soundfile
 from cytoolz import groupby
-<<<<<<< HEAD
-from lhotse import AudioSource, MonoCut, Recording, SupervisionSegment
-=======
 from lhotse import AudioSource, Recording, SupervisionSegment
->>>>>>> 27cef438
 from lhotse.audio.backend import LibsndfileBackend
 from lhotse.cut import Cut
 from lhotse.dataset.dataloading import resolve_seed
@@ -141,42 +137,6 @@
 
     def __add__(self, other):
         return LazyIteratorChain(self, other)
-
-    def _create_cut(
-        self,
-        audio_path: str,
-        offset: float,
-        duration: float,
-        sampling_rate: int | None = None,
-    ) -> Cut:
-        if not self.metadata_only:
-            recording = self._create_recording(audio_path, duration, sampling_rate)
-            cut = recording.to_cut()
-            if offset is not None:
-                cut = cut.truncate(offset=offset, duration=duration, preserve_id=True)
-                cut.id = f"{cut.id}-{round(offset * 1e2):06d}-{round(duration * 1e2):06d}"
-        else:
-            # Only metadata requested.
-            # We'll provide accurate metadata for Cut but inaccurate metadata for Recording to avoid
-            # incurring IO penalty (note that Lhotse manifests contain more information than
-            # NeMo manifests, so for actual dataloading we have to fill it using the audio file).
-            sr = ifnone(sampling_rate, 16000)  # fake sampling rate
-            offset = ifnone(offset, 0.0)
-            cut = MonoCut(
-                id=audio_path,
-                start=offset,
-                duration=duration,
-                channel=0,
-                supervisions=[],
-                recording=Recording(
-                    id=audio_path,
-                    sources=[AudioSource(type="dummy", channels=[0], source="")],
-                    sampling_rate=sr,
-                    duration=offset + duration,
-                    num_samples=compute_num_samples(offset + duration, sr),
-                ),
-            )
-        return cut
 
     def _create_recording(
         self,
@@ -402,12 +362,9 @@
                     cuts_for_recording = []
                     for data in sorted(shard_manifest[tar_info.name], key=lambda d: d["audio_filepath"]):
                         # Cut the recording into corresponding segment and discard audio data outside the segment.
-<<<<<<< HEAD
                         if data.get("duration") == 0:
                             logging.warning(f"Skipping data with zero duration: {tar_info.name}")
                             continue
-=======
->>>>>>> 27cef438
                         cut = make_cut_with_subset_inmemory_recording(
                             recording, offset=data.get("offset", 0.0), duration=data.get("duration")
                         )
