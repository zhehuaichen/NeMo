--- conflicted
+++ resolved
@@ -36,6 +36,7 @@
 __all__ = [
     'MaskEstimatorRNN',
     'MaskEstimatorFlexChannels',
+    'MaskEstimatorFlexChannels',
     'MaskReferenceChannel',
     'MaskBasedBeamformer',
     'MaskBasedDereverbWPE',
@@ -74,6 +75,7 @@
         super().__init__()
         self.mag_reduction = mag_reduction
         self.mag_power = mag_power
+        self.mag_power = mag_power
         self.use_ipd = use_ipd
 
         if mag_normalization not in [None, 'mean', 'mean_var']:
@@ -90,6 +92,19 @@
         else:
             self._num_features = num_subbands
             self._num_channels = num_input_channels if self.mag_reduction is None else 1
+
+        self.eps = eps
+
+        logging.debug('Initialized %s with', self.__class__.__name__)
+        logging.debug('\tnum_subbands:      %d', num_subbands)
+        logging.debug('\tmag_reduction:     %s', self.mag_reduction)
+        logging.debug('\tmag_power:         %s', self.mag_power)
+        logging.debug('\tuse_ipd:           %s', self.use_ipd)
+        logging.debug('\tmag_normalization: %s', self.mag_normalization)
+        logging.debug('\tipd_normalization: %s', self.ipd_normalization)
+        logging.debug('\teps:               %f', self.eps)
+        logging.debug('\t_num_features:     %s', self._num_features)
+        logging.debug('\t_num_channels:     %s', self._num_channels)
 
         self.eps = eps
 
@@ -236,6 +251,102 @@
         output = (input - mean) / std
         return output
 
+    @staticmethod
+    def get_mean_time_channel(input: torch.Tensor, input_length: Optional[torch.Tensor] = None) -> torch.Tensor:
+        """Calculate mean across time and channel dimensions.
+
+        Args:
+            input: tensor with shape (B, C, F, T)
+            input_length: tensor with shape (B,)
+
+        Returns:
+            Mean of `input` calculated across time and channel dimension
+            with shape (B, 1, F, 1)
+        """
+        assert input.ndim == 4, f'Expected input to have 4 dimensions, got {input.ndim}'
+
+        if input_length is None:
+            mean = torch.mean(input, dim=(-1, -3), keepdim=True)
+        else:
+            # temporal mean
+            mean = temporal_mean(input, input_length, keepdim=True)
+            # channel mean
+            mean = torch.mean(mean, dim=-3, keepdim=True)
+
+        return mean
+
+    @classmethod
+    def get_mean_std_time_channel(
+        cls, input: torch.Tensor, input_length: Optional[torch.Tensor] = None, eps: float = 1e-10
+    ) -> torch.Tensor:
+        """Calculate mean and standard deviation across time and channel dimensions.
+
+        Args:
+            input: tensor with shape (B, C, F, T)
+            input_length: tensor with shape (B,)
+
+        Returns:
+            Mean and standard deviation of the `input` calculated across time and
+            channel dimension, each with shape (B, 1, F, 1).
+        """
+        assert input.ndim == 4, f'Expected input to have 4 dimensions, got {input.ndim}'
+
+        if input_length is None:
+            std, mean = torch.std_mean(input, dim=(-1, -3), unbiased=False, keepdim=True)
+        else:
+            mean = cls.get_mean_time_channel(input, input_length)
+            std = (input - mean).pow(2)
+            # temporal mean
+            std = temporal_mean(std, input_length, keepdim=True)
+            # channel mean
+            std = torch.mean(std, dim=-3, keepdim=True)
+            # final value
+            std = torch.sqrt(std.clamp(eps))
+
+        return mean, std
+
+    @typecheck(
+        input_types={
+            'input': NeuralType(('B', 'C', 'D', 'T'), SpectrogramType()),
+            'input_length': NeuralType(tuple('B'), LengthsType()),
+        },
+        output_types={'output': NeuralType(('B', 'C', 'D', 'T'), SpectrogramType()),},
+    )
+    def normalize_mean(self, input: torch.Tensor, input_length: torch.Tensor) -> torch.Tensor:
+        """Mean normalization for the input tensor.
+
+        Args:
+            input: input tensor
+            input_length: valid length for each example
+
+        Returns:
+            Mean normalized input.
+        """
+        mean = self.get_mean_time_channel(input=input, input_length=input_length)
+        output = input - mean
+        return output
+
+    @typecheck(
+        input_types={
+            'input': NeuralType(('B', 'C', 'D', 'T'), SpectrogramType()),
+            'input_length': NeuralType(tuple('B'), LengthsType()),
+        },
+        output_types={'output': NeuralType(('B', 'C', 'D', 'T'), SpectrogramType()),},
+    )
+    def normalize_mean_var(self, input: torch.Tensor, input_length: torch.Tensor) -> torch.Tensor:
+        """Mean and variance normalization for the input tensor.
+
+        Args:
+            input: input tensor
+            input_length: valid length for each example
+
+        Returns:
+            Mean and variance normalized input.
+        """
+        mean, std = self.get_mean_std_time_channel(input=input, input_length=input_length, eps=self.eps)
+        output = (input - mean) / std
+        return output
+
     @typecheck()
     def forward(self, input: torch.Tensor, input_length: torch.Tensor) -> torch.Tensor:
         """Convert input batch of C-channel spectrograms into
@@ -270,16 +381,32 @@
             mag = self.normalize_mean(input=mag, input_length=input_length)
         elif self.mag_normalization == 'mean_var':
             mag = self.normalize_mean_var(input=mag, input_length=input_length)
+        if self.mag_power is not None:
+            mag = torch.pow(mag, self.mag_power)
+
+        if self.mag_normalization == 'mean':
+            # normalize mean across channels and time steps
+            mag = self.normalize_mean(input=mag, input_length=input_length)
+        elif self.mag_normalization == 'mean_var':
+            mag = self.normalize_mean_var(input=mag, input_length=input_length)
 
         features = mag
 
         if self.use_ipd:
+            # Calculate IPD relative to the average spec
+            spec_mean = torch.mean(input, axis=1, keepdim=True)  # channel average
             # Calculate IPD relative to the average spec
             spec_mean = torch.mean(input, axis=1, keepdim=True)  # channel average
             ipd = torch.angle(input) - torch.angle(spec_mean)
             # Modulo to [-pi, pi]
             ipd = wrap_to_pi(ipd)
 
+            if self.ipd_normalization == 'mean':
+                # normalize mean across channels and time steps
+                # mean across time
+                ipd = self.normalize_mean(input=ipd, input_length=input_length)
+            elif self.ipd_normalization == 'mean_var':
+                ipd = self.normalize_mean_var(input=ipd, input_length=input_length)
             if self.ipd_normalization == 'mean':
                 # normalize mean across channels and time steps
                 # mean across time
@@ -380,6 +507,11 @@
         )
         self.norm = torch.nn.LayerNorm(num_features)
 
+        self.fc = torch.nn.Linear(
+            in_features=2 * num_features if bidirectional else num_features, out_features=num_features
+        )
+        self.norm = torch.nn.LayerNorm(num_features)
+
         # Each output shares the RNN and has a separate projection
         self.output_projections = torch.nn.ModuleList(
             [torch.nn.Linear(in_features=num_features, out_features=num_subbands) for _ in range(num_outputs)]
@@ -439,12 +571,19 @@
 
         # Layer normalization and skip connection
         output = self.norm(self.fc(output)) + input
+        output, output_length = torch.nn.utils.rnn.pad_packed_sequence(input_packed, batch_first=True)
+        output_length = output_length.to(input.device)
+
+        # Layer normalization and skip connection
+        output = self.norm(self.fc(output)) + input
 
         # Create `num_outputs` masks
+        masks = []
         masks = []
         for output_projection in self.output_projections:
             # Output projection
             mask = output_projection(output)
+            mask = output_projection(output)
             mask = self.output_nonlinearity(mask)
 
             # Back to the original format
@@ -453,10 +592,13 @@
 
             # Append to the output
             masks.append(mask)
+            masks.append(mask)
 
         # Stack along channel dimension to get (B, M, F, N)
         masks = torch.stack(masks, axis=1)
-
+        masks = torch.stack(masks, axis=1)
+
+        # Mask frames beyond output length
         # Mask frames beyond output length
         length_mask: torch.Tensor = make_seq_mask_like(
             lengths=output_length, like=masks, time_dim=-1, valid_ones=False
@@ -716,7 +858,6 @@
         masks = torch.stack(masks, dim=1)
 
         return masks, mask_length
-<<<<<<< HEAD
 
 
 class MaskEstimatorGSS(NeuralModule):
@@ -969,8 +1110,6 @@
             raise RuntimeError(f'gamma contains NaNs: {gamma}')
 
         return gamma
-=======
->>>>>>> 8b04025c
 
 
 class MaskReferenceChannel(NeuralModule):
@@ -989,6 +1128,11 @@
         # Mask thresholding
         self.mask_min = db2mag(mask_min_db)
         self.mask_max = db2mag(mask_max_db)
+
+        logging.debug('Initialized %s with', self.__class__.__name__)
+        logging.debug('\tref_channel: %d', self.ref_channel)
+        logging.debug('\tmask_min:    %f', self.mask_min)
+        logging.debug('\tmask_max:    %f', self.mask_max)
 
         logging.debug('Initialized %s with', self.__class__.__name__)
         logging.debug('\tref_channel: %d', self.ref_channel)
@@ -1051,8 +1195,18 @@
         ref_hard_use_grad: If true, use straight-through gradient when using the hard reference
         ref_subband_weighting: If true, use subband weighting when estimating reference channel
         num_subbands: Optional, used to determine the parameter size for reference estimation
+        filter_beta: Parameter of the parameteric multichannel Wiener filter
+        filter_rank: Parameter of the parametric multichannel Wiener filter
+        filter_postfilter: Optional, postprocessing of the filter
+        ref_channel: Optional, reference channel. If None, it will be estimated automatically
+        ref_hard: If true, hard (one-hot) reference. If false, a soft reference
+        ref_hard_use_grad: If true, use straight-through gradient when using the hard reference
+        ref_subband_weighting: If true, use subband weighting when estimating reference channel
+        num_subbands: Optional, used to determine the parameter size for reference estimation
         mask_min_db: Threshold mask to a minimal value before applying it, defaults to -200dB
         mask_max_db: Threshold mask to a maximal value before applying it, defaults to 0dB
+        diag_reg: Optional, diagonal regularization for the multichannel filter
+        eps: Small regularization constant to avoid division by zero
         diag_reg: Optional, diagonal regularization for the multichannel filter
         eps: Small regularization constant to avoid division by zero
     """
@@ -1078,6 +1232,30 @@
         super().__init__()
         if filter_type not in ['pmwf', 'mvdr_souden']:
             raise ValueError(f'Unknown filter type {filter_type}')
+
+        self.filter_type = filter_type
+        if self.filter_type == 'mvdr_souden' and filter_beta != 0:
+            logging.warning(
+                'Using filter type %s: beta will be automatically set to zero (current beta %f) and rank to one (current rank %s).',
+                self.filter_type,
+                filter_beta,
+                filter_rank,
+            )
+            filter_beta = 0.0
+            filter_rank = 'one'
+        # Prepare filter
+        self.filter = ParametricMultichannelWienerFilter(
+            beta=filter_beta,
+            rank=filter_rank,
+            postfilter=filter_postfilter,
+            ref_channel=ref_channel,
+            ref_hard=ref_hard,
+            ref_hard_use_grad=ref_hard_use_grad,
+            ref_subband_weighting=ref_subband_weighting,
+            num_subbands=num_subbands,
+            diag_reg=diag_reg,
+            eps=eps,
+        )
 
         self.filter_type = filter_type
         if self.filter_type == 'mvdr_souden' and filter_beta != 0:
@@ -1107,6 +1285,10 @@
             raise ValueError(
                 f'Lower bound for the mask {mask_min_db}dB must be smaller than the upper bound {mask_max_db}dB'
             )
+        if mask_min_db >= mask_max_db:
+            raise ValueError(
+                f'Lower bound for the mask {mask_min_db}dB must be smaller than the upper bound {mask_max_db}dB'
+            )
         self.mask_min = db2mag(mask_min_db)
         self.mask_max = db2mag(mask_max_db)
         # Postmask thresholding
@@ -1123,6 +1305,20 @@
         logging.debug('\tmask_max:     %e', self.mask_max)
         logging.debug('\tpostmask_min: %e', self.postmask_min)
         logging.debug('\tpostmask_max: %e', self.postmask_max)
+        # Postmask thresholding
+        if postmask_min_db > postmask_max_db:
+            raise ValueError(
+                f'Lower bound for the postmask {postmask_min_db}dB must be smaller or equal to the upper bound {postmask_max_db}dB'
+            )
+        self.postmask_min = db2mag(postmask_min_db)
+        self.postmask_max = db2mag(postmask_max_db)
+
+        logging.debug('Initialized %s', self.__class__.__name__)
+        logging.debug('\tfilter_type:  %s', self.filter_type)
+        logging.debug('\tmask_min:     %e', self.mask_min)
+        logging.debug('\tmask_max:     %e', self.mask_max)
+        logging.debug('\tpostmask_min: %e', self.postmask_min)
+        logging.debug('\tpostmask_max: %e', self.postmask_max)
 
     @property
     def input_types(self) -> Dict[str, NeuralType]:
@@ -1133,6 +1329,8 @@
             "mask": NeuralType(('B', 'C', 'D', 'T'), FloatType()),
             "mask_undesired": NeuralType(('B', 'C', 'D', 'T'), FloatType(), optional=True),
             "input_length": NeuralType(('B',), LengthsType(), optional=True),
+            "mask_undesired": NeuralType(('B', 'C', 'D', 'T'), FloatType(), optional=True),
+            "input_length": NeuralType(('B',), LengthsType(), optional=True),
         }
 
     @property
@@ -1141,6 +1339,7 @@
         """
         return {
             "output": NeuralType(('B', 'C', 'D', 'T'), SpectrogramType()),
+            "output_length": NeuralType(('B',), LengthsType(), optional=True),
             "output_length": NeuralType(('B',), LengthsType(), optional=True),
         }
 
@@ -1158,13 +1357,19 @@
         and the output is concatenation of individual outputs along the channel dimension.
         The total number of outputs is `num_masks * M`, where `M` is the number of channels
         at the filter output.
+        If `mask` has multiple channels, a multichannel filter is created for each mask,
+        and the output is concatenation of individual outputs along the channel dimension.
+        The total number of outputs is `num_masks * M`, where `M` is the number of channels
+        at the filter output.
 
         Args:
             input: Input signal complex-valued spectrogram, shape (B, C, F, N)
+            mask: Mask for M output signals, shape (B, num_masks, F, N)
             mask: Mask for M output signals, shape (B, num_masks, F, N)
             input_length: Length of valid entries along the time dimension, shape (B,)
         
         Returns:
+            Multichannel output signal complex-valued spectrogram, shape (B, num_masks * M, F, N)
             Multichannel output signal complex-valued spectrogram, shape (B, num_masks * M, F, N)
         """
         # Length mask
@@ -1196,6 +1401,34 @@
                 mask_d = mask_d.masked_fill(length_mask, 0.0)
                 mask_u = mask_u.masked_fill(length_mask, 0.0)
 
+        if input_length is not None:
+            length_mask: torch.Tensor = make_seq_mask_like(
+                lengths=input_length, like=mask[:, 0, ...], time_dim=-1, valid_ones=False
+            )
+
+        # Use each mask to generate an output
+        output, num_masks = [], mask.size(1)
+        for m in range(num_masks):
+            # Desired signal mask
+            mask_d = mask[:, m, ...]
+            # Undesired signal mask
+            if mask_undesired is not None:
+                mask_u = mask_undesired[:, m, ...]
+            elif num_masks == 1:
+                # If a single mask is estimated, use the complement
+                mask_u = 1 - mask_d
+            else:
+                # Use sum of all other sources
+                mask_u = torch.sum(mask, dim=1) - mask_d
+
+            # Threshold masks
+            mask_d = torch.clamp(mask_d, min=self.mask_min, max=self.mask_max)
+            mask_u = torch.clamp(mask_u, min=self.mask_min, max=self.mask_max)
+
+            if input_length is not None:
+                mask_d = mask_d.masked_fill(length_mask, 0.0)
+                mask_u = mask_u.masked_fill(length_mask, 0.0)
+
             # Apply filter
             output_m = self.filter(input=input, mask_s=mask_d, mask_n=mask_u)
 
@@ -1205,8 +1438,23 @@
                 output_m = output_m * postmask_m.unsqueeze(1)
 
             # Save the current output (B, M, F, T)
+            output_m = self.filter(input=input, mask_s=mask_d, mask_n=mask_u)
+
+            # Optional: apply a postmask with min and max thresholds
+            if self.postmask_min < self.postmask_max:
+                postmask_m = torch.clamp(mask[:, m, ...], min=self.postmask_min, max=self.postmask_max)
+                output_m = output_m * postmask_m.unsqueeze(1)
+
+            # Save the current output (B, M, F, T)
             output.append(output_m)
 
+        # Combine outputs along the channel dimension
+        # Each output is (B, M, F, T)
+        output = torch.concatenate(output, axis=1)
+
+        # Apply masking
+        if input_length is not None:
+            output = output.masked_fill(length_mask[:, None, ...], 0.0)
         # Combine outputs along the channel dimension
         # Each output is (B, M, F, T)
         output = torch.concatenate(output, axis=1)
@@ -1524,6 +1772,7 @@
         mask_max_db: Threshold mask to a minimal value before applying it, defaults to 0dB
         diag_reg: Diagonal regularization for WPE
         eps: Small regularization constant
+        dtype: Data type for internal computations
         dtype: Data type for internal computations
 
     References:
@@ -1561,6 +1810,16 @@
         logging.debug('\tmask_min:       %g', self.mask_min)
         logging.debug('\tmask_max:       %g', self.mask_max)
         logging.debug('\tdtype:          %s', self.dtype)
+        # Internal calculations
+        if dtype not in [torch.cfloat, torch.cdouble]:
+            raise ValueError(f'Unsupported dtype {dtype}, expecting torch.cfloat or torch.cdouble')
+        self.dtype = dtype
+
+        logging.debug('Initialized %s', self.__class__.__name__)
+        logging.debug('\tnum_iterations: %s', self.num_iterations)
+        logging.debug('\tmask_min:       %g', self.mask_min)
+        logging.debug('\tmask_max:       %g', self.mask_max)
+        logging.debug('\tdtype:          %s', self.dtype)
 
     @property
     def input_types(self) -> Dict[str, NeuralType]:
@@ -1589,18 +1848,24 @@
 
         Args:
             input: C-channel complex-valued spectrogram, shape (B, C, F, T)
+            input: C-channel complex-valued spectrogram, shape (B, C, F, T)
             input_length: Optional length for each signal in the batch, shape (B,)
             mask: Optional mask, shape (B, 1, F, N) or (B, C, F, T)
+            mask: Optional mask, shape (B, 1, F, N) or (B, C, F, T)
 
         Returns:
             Processed tensor with the same number of channels as the input,
             shape (B, C, F, T).
+            shape (B, C, F, T).
         """
         io_dtype = input.dtype
 
         with torch.cuda.amp.autocast(enabled=False):
             output = input.to(dtype=self.dtype)
-
+            output = input.to(dtype=self.dtype)
+
+            if not output.is_complex():
+                raise RuntimeError(f'Expecting complex input, got {output.dtype}')
             if not output.is_complex():
                 raise RuntimeError(f'Expecting complex input, got {output.dtype}')
 
@@ -1685,4 +1950,73 @@
         # consistent estimate
         consistent_estimate = estimate + weight * (mixture - estimated_mixture)
 
+        return consistent_estimate
+
+
+class MixtureConsistencyProjection(NeuralModule):
+    """Ensure estimated sources are consistent with the input mixture.
+    Note that the input mixture is assume to be a single-channel signal.
+    
+    Args:
+        weighting: Optional weighting mode for the consistency constraint.
+            If `None`, use uniform weighting. If `power`, use the power of the
+            estimated source as the weight.
+        eps: Small positive value for regularization
+
+    Reference:
+        Wisdom et al, Differentiable consistency constraints for improved deep speech enhancement, 2018
+    """
+
+    def __init__(self, weighting: Optional[str] = None, eps: float = 1e-8):
+        super().__init__()
+        self.weighting = weighting
+        self.eps = eps
+
+        if self.weighting not in [None, 'power']:
+            raise NotImplementedError(f'Weighting mode {self.weighting} not implemented')
+
+    @property
+    def input_types(self) -> Dict[str, NeuralType]:
+        """Returns definitions of module output ports.
+        """
+        return {
+            "mixture": NeuralType(('B', 'C', 'D', 'T'), SpectrogramType()),
+            "estimate": NeuralType(('B', 'C', 'D', 'T'), SpectrogramType()),
+        }
+
+    @property
+    def output_types(self) -> Dict[str, NeuralType]:
+        """Returns definitions of module output ports.
+        """
+        return {
+            "output": NeuralType(('B', 'C', 'D', 'T'), SpectrogramType()),
+        }
+
+    @typecheck()
+    def forward(self, mixture: torch.Tensor, estimate: torch.Tensor) -> torch.Tensor:
+        """Enforce mixture consistency on the estimated sources.
+        Args:
+            mixture: Single-channel mixture, shape (B, 1, F, N)
+            estimate: M estimated sources, shape (B, M, F, N)
+
+        Returns:
+            Source estimates consistent with the mixture, shape (B, M, F, N)
+        """
+        # number of sources
+        M = estimate.size(-3)
+        # estimated mixture based on the estimated sources
+        estimated_mixture = torch.sum(estimate, dim=-3, keepdim=True)
+
+        # weighting
+        if self.weighting is None:
+            weight = 1 / M
+        elif self.weighting == 'power':
+            weight = estimate.abs().pow(2)
+            weight = weight / (weight.sum(dim=-3, keepdim=True) + self.eps)
+        else:
+            raise NotImplementedError(f'Weighting mode {self.weighting} not implemented')
+
+        # consistent estimate
+        consistent_estimate = estimate + weight * (mixture - estimated_mixture)
+
         return consistent_estimate