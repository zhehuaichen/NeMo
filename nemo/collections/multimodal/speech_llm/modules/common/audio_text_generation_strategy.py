--- conflicted
+++ resolved
@@ -40,12 +40,9 @@
         compute_attention_mask: bool,
         num_audios: Optional[torch.Tensor] = None,
         context_start_idx: Optional[List[List[int]]] = None,
-<<<<<<< HEAD
-        **strategy_args,
-=======
         audio_locator_ids: Optional[torch.Tensor] = None,
         tokens_to_generate: int = 0,
->>>>>>> 5d266242
+        **strategy_args,
     ):
         """initialize the batch data before the inference steps."""
         audio_feats, audio_feat_lens = self.model.perception(
