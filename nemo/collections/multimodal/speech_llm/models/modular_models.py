--- conflicted
+++ resolved
@@ -45,11 +45,7 @@
     MultiAudioPerceptionModule,
 )
 from nemo.collections.multimodal.speech_llm.parts.mixins.adapter_mixin import SpeechLLMAdapterMixin
-<<<<<<< HEAD
-from nemo.collections.multimodal.speech_llm.parts.utils.data_utils import compute_waitk_lagging, get_nested_dict_value
-=======
-from nemo.collections.multimodal.speech_llm.parts.utils.data_utils import get_nested_dict_value, compute_waitk_lagging, compute_alignatt_lagging
->>>>>>> c92ddcc4
+from nemo.collections.multimodal.speech_llm.parts.utils.data_utils import compute_waitk_lagging, get_nested_dict_value, compute_alignatt_lagging
 from nemo.collections.nlp.models.language_modeling.megatron_gpt_model import MegatronGPTModel
 from nemo.collections.nlp.models.language_modeling.megatron_gpt_sft_model import MegatronGPTSFTModel
 from nemo.collections.nlp.modules.common.megatron.utils import (
@@ -1469,22 +1465,6 @@
             labels_text = [remove_punctuations(l.lower(), data_cfg.get("punctuations", None)) for l in labels_text]
 
         strategy_args = self.get_inference_config()
-<<<<<<< HEAD
-=======
-        # if 'waitk_lagging' in strategy_args:
-        if strategy_args['decode_policy'] == 'waitk':
-            context_lengths = batch['context_lengths']
-            assert torch.equal(context_lengths, torch.ones_like(context_lengths) * context_lengths[0])
-            predicted_token_ids = [i[context_lengths[0].item() :] for i in output['token_ids']]
-            # logging.warning(f"predicted_token_ids: {predicted_token_ids}")  
-            metadata = compute_waitk_lagging(batch, predicted_token_ids, metadata, labels_text, strategy_args,  self.tokenizer)
-        elif strategy_args['decode_policy'] == 'alignatt':
-            context_lengths = batch['context_lengths']
-            assert torch.equal(context_lengths, torch.ones_like(context_lengths) * context_lengths[0])
-            predicted_token_ids = [i[context_lengths[0].item() :] for i in output['token_ids']]
-            # logging.warning(f"predicted_token_ids: {predicted_token_ids}")  
-            metadata = compute_alignatt_lagging(batch, predicted_token_ids, metadata, labels_text, strategy_args,  self.tokenizer, pred_tokens_alignment)
->>>>>>> c92ddcc4
 
         if 'audio_locator_ids' not in batch:  # multimodal_convo_examples
             if 'waitk_lagging' in strategy_args:
@@ -1494,6 +1474,12 @@
                 metadata = compute_waitk_lagging(
                     batch, predicted_token_ids, metadata, labels_text, strategy_args, self.tokenizer
                 )
+            elif strategy_args['decode_policy'] == 'alignatt':
+                context_lengths = batch['context_lengths']
+                assert torch.equal(context_lengths, torch.ones_like(context_lengths) * context_lengths[0])
+                predicted_token_ids = [i[context_lengths[0].item() :] for i in output['token_ids']]
+                # logging.warning(f"predicted_token_ids: {predicted_token_ids}")  
+                metadata = compute_alignatt_lagging(batch, predicted_token_ids, metadata, labels_text, strategy_args,  self.tokenizer, pred_tokens_alignment)
 
         if data_cfg.get("log_every_n_steps", None) is not None:
             if batch_idx % data_cfg.log_every_n_steps == 0:
