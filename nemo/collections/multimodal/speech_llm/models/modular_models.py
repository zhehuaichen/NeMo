--- conflicted
+++ resolved
@@ -58,12 +58,8 @@
 from nemo.core.classes import ModelPT
 from nemo.core.classes.common import PretrainedModelInfo
 from nemo.core.classes.mixins import adapter_mixins
-<<<<<<< HEAD
 from nemo.utils import AppState, logging, model_utils
-=======
-from nemo.utils import AppState, logging
 from nemo.utils.model_utils import inject_model_parallel_rank
->>>>>>> 30a583ac
 
 try:
     from apex.transformer.pipeline_parallel.utils import _reconfigure_microbatch_calculator, get_num_microbatches
@@ -658,16 +654,12 @@
                 virtual_tokens=self.virtual_tokens,
             )
 
-<<<<<<< HEAD
-    def build_data_loader(self, dataset, data_cfg, consumed_samples=0, is_eval=False):
-=======
     def build_data_loader(self, dataset, data_cfg, consumed_samples=0, is_predict=False):
->>>>>>> 30a583ac
         """Buld dataloader given an input dataset."""
         if data_cfg.get("use_lhotse"):
             from nemo.collections.common.data.lhotse import get_lhotse_dataloader_from_config
 
-            if data_cfg.get('is_tarred', False) or not is_eval:
+            if data_cfg.get('is_tarred', False) or not is_predict:
                 return get_lhotse_dataloader_from_config(
                     data_cfg,
                     global_rank=parallel_state.get_data_parallel_rank(),
@@ -1058,7 +1050,9 @@
             model_cfg = MegatronGPTSFTModel.restore_from(
                 restore_path=cfg.model.restore_from_path, trainer=trainer, return_config=True,
             )
-
+        # overwrite pretrained_audio_model if there
+        if hasattr(cfg.model, "pretrained_audio_model"):
+            model_cfg.pretrained_audio_model = cfg.model.pretrained_audio_model
         if hasattr(model_cfg, 'peft') and model_cfg.peft.peft_scheme not in [None, 'none']:
             # before PEFT migrates to distributed ckpt, eval must use same TP/PP as training
             for p in ['tensor_model_parallel_size', 'pipeline_model_parallel_size']:
@@ -1092,11 +1086,12 @@
         if cfg.model.peft.restore_from_path:
             if '\\' in cfg.model.peft.restore_from_path:
                 cfg.model.peft.restore_from_path = cfg.model.peft.restore_from_path.replace('\\', '')
-            if "peft" in model_cfg:
+            if "peft" in model_cfg and 'peft_scheme' in model_cfg.peft:
                 peft_cfg_cls = PEFT_CONFIG_MAP[model_cfg.peft.peft_scheme]
                 model.load_adapters(cfg.model.peft.restore_from_path, peft_cfg_cls(model_cfg), map_location="cpu")
             else:
-                model.load_state_dict(torch.load(cfg.model.peft.restore_from_path), strict=False)
+                torch_state_dict = torch.load(cfg.model.peft.restore_from_path)['state_dict']
+                model.load_state_dict(torch_state_dict, strict=False)
         elif cfg.model.peft.restore_from_ckpt.checkpoint_dir and cfg.model.peft.restore_from_ckpt.checkpoint_name:
             checkpoint_path = os.path.join(
                 cfg.model.peft.restore_from_ckpt.checkpoint_dir, cfg.model.peft.restore_from_ckpt.checkpoint_name
@@ -1596,15 +1591,9 @@
     def setup_eval_dataloader(self, datasets, data_cfg):
         dataloaders = []
         if not isinstance(datasets, list):
-<<<<<<< HEAD
-            return self.build_data_loader(dataset=datasets, data_cfg=data_cfg, consumed_samples=0, is_eval=True)
-        for dataset in datasets:
-            eval_dl = self.build_data_loader(dataset=dataset, data_cfg=data_cfg, consumed_samples=0, is_eval=True)
-=======
             return self.build_data_loader(dataset=datasets, data_cfg=data_cfg, consumed_samples=0)
         for dataset in datasets:
             eval_dl = self.build_data_loader(dataset=dataset, data_cfg=data_cfg, consumed_samples=0)
->>>>>>> 30a583ac
             dataloaders.append(eval_dl)
         return dataloaders
 
@@ -1612,15 +1601,9 @@
         datasets = self._build_dataset(data_cfg, False)
         dataloaders = []
         if not isinstance(datasets, list):
-<<<<<<< HEAD
-            return self.build_data_loader(dataset=datasets, data_cfg=data_cfg, consumed_samples=0, is_eval=True)
-        for dataset in datasets:
-            eval_dl = self.build_data_loader(dataset=dataset, data_cfg=data_cfg, consumed_samples=0, is_eval=True)
-=======
             return self.build_data_loader(dataset=datasets, data_cfg=data_cfg, consumed_samples=0, is_predict=True)
         for dataset in datasets:
             eval_dl = self.build_data_loader(dataset=dataset, data_cfg=data_cfg, consumed_samples=0, is_predict=True)
->>>>>>> 30a583ac
             dataloaders.append(eval_dl)
         return dataloaders
 
@@ -1684,8 +1667,28 @@
         results.append(model)
         return results
 
-
-# TODO: https://www.diffchecker.com/b8kTpgGV/
+    def maybe_build_test(self):
+        if hasattr(self.cfg.data, 'test_ds') and self.cfg.data.test_ds.get('file_names', None) is not None:
+            logging.info('Building GPT SFT test datasets.')
+            # Wrap this in a list since the general finetuning parent class supports multi-validation.
+            self._test_ds = self._build_dataset(self.cfg.data.test_ds, is_train=False)
+        return
+
+    def build_train_valid_test_datasets(self, stage):
+        if stage != 'test':
+            logging.info('Building GPT SFT validation datasets.')
+            # Wrap this in a list since the general finetuning parent class supports multi-validation.
+            self._validation_ds = self._build_dataset(self.cfg.data.validation_ds, is_train=False)
+
+        if stage != 'validate':
+            self.maybe_build_test()
+
+        if stage == 'validate' or stage == 'test':
+            return
+        logging.info('Building GPT SFT traing datasets.')
+        self._train_ds = self._build_dataset(self.cfg.data.train_ds)
+
+
 class CrossAttendModularAudioGPTModel(ModularAudioGPTModel):
     """Modularized speech GPT model."""
 
