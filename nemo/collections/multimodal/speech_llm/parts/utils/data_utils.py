# Copyright (c) 2024, NVIDIA CORPORATION.  All rights reserved.
#
# Licensed under the Apache License, Version 2.0 (the "License");
# you may not use this file except in compliance with the License.
# You may obtain a copy of the License at
#
#     http://www.apache.org/licenses/LICENSE-2.0
#
# Unless required by applicable law or agreed to in writing, software
# distributed under the License is distributed on an "AS IS" BASIS,
# WITHOUT WARRANTIES OR CONDITIONS OF ANY KIND, either express or implied.
# See the License for the specific language governing permissions and
# limitations under the License.

from typing import List, Optional

import numpy as np
import torch
from lhotse.cut import Cut

from nemo.collections.common.prompts import PromptFormatter, get_prompt_format_fn
from nemo.utils import logging, logging_mode


def maybe_cast_to_list(x):
    if isinstance(x, np.ndarray):
        return [item.tolist() for item in x]
    return x


def ceil_to_nearest(n, m):
    return (n + m - 1) // m * m


def get_num_samples_from_files(file_list):
    if isinstance(file_list, str):
        file_list = file_list.split(',')
    num_samples = []
    for file in file_list:
        with open(file, 'r') as f:
            lines = list(f.readlines())
            num = len(lines)
            if lines[-1] == '\n':
                num -= 1
            num_samples.append(num)
    return num_samples


def shift_tokens_by_multi_audios(
    context_tokens, context_lengths, audio_feat_lens, context_start_idx, encoder_max_length
):
    """
    split and shift the context tokens by the audio segments, then concatenate them back. This function assumes that the whole context
    starts and ends with text tokens, and the audio segments are in between the text tokens. The audio segments are not allowed to be adjacent to each other.
    Args:
        context_tokens: tensor of shape [batch, max_context_len]
        context_lengths: tensor of shape [batch,]
        audio_feat_lens: List[List[int]]
        context_start_idx: List[List[int]]
        encoder_max_length: int
    """
    new_context_tokens = []
    for i in range(context_tokens.shape[0]):
        start_idx_list_i = context_start_idx[i] + [context_lengths[i]]
        input_len_list = [start_idx_list_i[j + 1] - start_idx_list_i[j] for j in range(len(start_idx_list_i) - 1)]
        context_tokens_list = context_tokens[i][: context_lengths[i]].split(input_len_list)
        context_tokens_i = [context_tokens_list[0]]
        for j in range(1, len(context_tokens_list)):
            context_tokens_i.append(
                torch.zeros(audio_feat_lens[i][j - 1], dtype=torch.long, device=context_tokens.device)
            )
            context_tokens_i.append(context_tokens_list[j])
        context_tokens_i = torch.cat(context_tokens_i)
        context_tokens_i = torch.nn.functional.pad(
            context_tokens_i, (0, encoder_max_length - context_tokens_i.shape[0])
        )
        new_context_tokens.append(context_tokens_i)
    new_context_tokens = torch.stack(new_context_tokens)
    return new_context_tokens


def get_nested_dict_value(d, key, sep="."):
    """
    Get the value of a nested dict given a key
    Args:
        d: dict
        key: str
    """
    for k in key.split(sep):
        d = d[k]
    return d


def align_feat_seq_list(
    seq_list: List[torch.Tensor],
    seq_len_list: List[torch.Tensor],
    mode: str = "min",
    pooling: str = 'mean',
    target_len: Optional[int] = None,
):
    """
    Align a list of feature sequences to the same length by repeating or discarding frames.
    Args:
        seq_list: List[torch.Tensor], list of tensors of shape [batch, hidden_size, seq_len]
        seq_len_list: List[torch.Tensor], list of tensors of shape [batch,]
        mode: str, "min" or "max"
        pooling: str, "mean", "max", or "min"
    Returns:
        new_seq_list: List[torch.Tensor], list of tensors of shape [batch, hidden_size, new_seq_len]
        new_seq_len_list: List[torch.Tensor], list of tensors of shape [batch,]
    """
    MODES = ["min", "max"]
    if mode not in MODES:
        raise ValueError(f"mode {mode} not supported, available modes: {MODES}")
    POOLING = ["mean", "max", "min", "avg"]
    if pooling not in POOLING:
        raise ValueError(f"pooling {pooling} not supported, available modes: {POOLING}")

    new_seq_len_list = []
    new_seq_list = []

    if target_len is None:
        target_len = [x.size(-1) for x in seq_list]
        target_len = min(target_len) if mode == "min" else max(target_len)

    for seq, seq_len in zip(seq_list, seq_len_list):
        curr_len = seq.size(-1)
        if curr_len > target_len:
            ratio = round(curr_len / target_len)
            res = abs(ratio * target_len - curr_len)
            if ratio * target_len > curr_len:  # e.g., ratio = 1.9
                # repeat the last res frames
                seq = torch.cat([seq, seq[:, :, -res:]], dim=-1)
                seq_len += res * (seq_len > target_len).long()
            elif ratio * target_len < curr_len:  # e.g., ratio = 2.1
                # discard the last res frames
                seq = seq[:, :, :-res]
                seq_len -= res * (seq_len > target_len).long()
            new_seq = seq.reshape(seq.size(0), seq.size(1), ratio, target_len)
            if pooling == "min":
                new_seq = new_seq.min(dim=2)
            elif pooling == "max":
                new_seq = new_seq.max(dim=2)
            else:
                new_seq = new_seq.mean(dim=2)
            new_seq_len = torch.round(seq_len / ratio).long()
        else:  # curr_len <= target_len
            ratio = round(target_len / curr_len)
            res = abs(ratio * curr_len - target_len)
            new_seq = torch.repeat_interleave(seq, ratio, dim=-1)
            new_seq_len = seq_len * ratio
            if ratio * curr_len > target_len:  # e.g., ratio = 1.9
                new_seq = new_seq[:, :, :target_len]
                new_seq_len = (
                    seq_len * ratio - (ratio * seq_len - target_len) * (ratio * seq_len > target_len).long()
                )  # subtract additional frames
            elif ratio * curr_len < target_len:  # e.g., ratio = 2.1
                new_seq = torch.cat([new_seq, seq[:, :, -res:]], dim=-1)
        new_seq_list.append(new_seq)
        new_seq_len_list.append(new_seq_len)
    return new_seq_list, new_seq_len_list


def to_cuda(inputs, non_blocking=True):
    """Recursively move inputs to cuda."""
    if isinstance(inputs, torch.Tensor):
        return inputs.cuda(non_blocking=non_blocking)
    elif isinstance(inputs, dict):
        return {k: to_cuda(v, non_blocking) for k, v in inputs.items()}
    elif isinstance(inputs, (list, tuple, set)):
        return inputs.__class__([to_cuda(x, non_blocking) for x in inputs])
    else:
        return inputs


def compute_al(delays, source_length, target_length):
    if delays[0] > source_length:
        return delays[0]

    AL = 0
    gamma = target_length / source_length
    tau = 0
    for t_minus_1, d in enumerate(delays):
        AL += d - t_minus_1 / gamma
        tau = t_minus_1 + 1

        if d >= source_length:
            break
    AL /= tau
    return AL


def compute_laal(delays, source_length, target_length):
    if delays[0] > source_length:
        return delays[0]

    LAAL = 0
    gamma = max(len(delays), target_length) / source_length
    tau = 0
    for t_minus_1, d in enumerate(delays):
        LAAL += d - t_minus_1 / gamma
        tau = t_minus_1 + 1

        if d >= source_length:
            break
    LAAL /= tau
    return LAAL


def compute_waitk_lagging(
    batch, predicted_token_ids, metadata, labels_text, strategy_args, tokenizer, BOW_PREFIX="\u2581"
):
    waitk_lagging = strategy_args['waitk_lagging']
    pre_decision_ratio = strategy_args['pre_decision_ratio']
    target_length = [len(a.tolist()) - a.tolist().count(tokenizer.eos_id) + 1 for a in batch['answers']]
    target_length_word = [len(a.split()) for a in labels_text]
    right_context = strategy_args.get('right_context', 13)
    for i, tokens in enumerate(predicted_token_ids):
        lagging = []
        audio_signal_length = batch['audio_signal_length'][i] * 1000  # convert to ms
        audio_signal_length = audio_signal_length // strategy_args.get('sample_rate', 16000)
        audio_encoder_fs = strategy_args.get('audio_encoder_fs', 80)
        for j, cur_t in enumerate(tokens):
            cur_src_len = (j + waitk_lagging) * pre_decision_ratio + right_context
            cur_src_len *= audio_encoder_fs
            cur_src_len = min(audio_signal_length, cur_src_len)
            spm = tokenizer.vocab[cur_t]
            # reach word boundary
            if (spm.startswith(BOW_PREFIX) and spm != BOW_PREFIX) or cur_t == tokenizer.eos_id:  # word boundary
                lagging.append(cur_src_len)
            if cur_t == tokenizer.eos_id:
                break
        if len(lagging) == 0:
            lagging.append(0)
        metadata[i]['LAAL'] = compute_laal(lagging, audio_signal_length, target_length_word[i]).tolist()
        metadata[i]['AL'] = compute_al(lagging, audio_signal_length, target_length_word[i]).tolist()
    return metadata


def build_loss_mask(processed_example: dict, answer_only_loss: bool = True):
    """Pad input_ids in batch to max batch length while building loss mask"""
    # function copied from nemo/collections/nlp/data/language_modelling/megatron/gpt_sft_dataset.py
    input_ids = processed_example['input_ids']
    answer_start_idx = processed_example['answer_start_idx']
    if answer_only_loss:
        loss_mask = [float(idx >= answer_start_idx) for idx in range(len(input_ids))]
    else:
        loss_mask = [1.0] * len(input_ids)

    return loss_mask


class TextProcessing:
    """
    Text processing pipeline for speech_llm data loader.
    This class is adapted from the one used in nemo/collections/nlp/data/language_modeling/megatron/gpt_sft_dataset.py
    The class follows the interface of _process_example which takes in a context and an output
      and processes them into a formatted training example.

    Args:
        tokenizer: text tokenizer object
        max_seq_length (int): maximum sequence length for each dataset examples. Examples will either be truncated to fit this length or dropped if they cannot be truncated.
        min_seq_length (int): min length of each data example in the dataset. Data examples will be dropped if they do not meet the min length requirements.
        add_bos (bool): Whether to add a beginning of sentence token to each data example
        add_eos (bool): Whether to add an end of sentence token to each data example
        add_sep (bool): Whether to add a separation token to each data example (goes between prompt and answer)
        sep_id (int): The id of the separation token
        separate_prompt_and_response_with_newline (bool): Whether to separate the prompt and response with a newline character
        answer_only_loss (bool): Whether to compute the loss only on the answer part of the input
        truncation_field (str): Field to use for truncation. (Options: "answer", "context"). Field to be used for truncation if the combined length exceeds the max sequence length.
        pad_to_max_length (bool): Whether to pad the input to the max sequence length. If False, will pad to the max length of the current batch.
        prompt_template (str): Prompt template to inject via an fstring. Formatted like Q: {input}\n\nA: {output}
        virtual_tokens (int): Number of virtual tokens to add to the beginning of the input
        tokens_to_generate (int): Number of tokens to generate during inference
        context_key (str): Key to use for the context in your JSONL file
        answer_key (str): Key to use for the label in your JSONL file
        end_string (Optional[str]): If not None, add this string to the end of the answer.
        sample_alpha (Optional[float]): For SPE subword sampling
        input_text_mask_ratio (Optional[float]): If not None, will mask the input text at this ratio.
    """

    def __init__(
        self,
        tokenizer: 'nemo.collections.common.tokenizers.TokenizerSpec',
        max_seq_length: int = 1024,
        min_seq_length: int = 1,
        add_bos: bool = False,
        add_eos: bool = True,
        add_sep: bool = False,
        sep_id: Optional[int] = None,
        seed: int = 1234,
        separate_prompt_and_response_with_newline: bool = False,
        answer_only_loss: bool = True,
        truncation_field: str = "answer",
        pad_to_max_length: bool = False,  # (@adithyare) allows for much faster training especially in PEFT settings.
        prompt_template: str = None,
        virtual_tokens: int = 0,
        tokens_to_generate: int = 0,
        context_key: str = 'context',
        answer_key: str = 'answer',
        end_string: Optional[str] = None,
        sample_alpha: Optional[float] = None,
        audio_locator: Optional[str] = None,
    ):
        self.context_key = context_key
        self.answer_key = answer_key
        self.tokenizer = tokenizer
        self.max_seq_length = max_seq_length
        self.min_seq_length = min_seq_length
        self.seed = seed
        self.separate_prompt_and_response_with_newline = separate_prompt_and_response_with_newline
        self.answer_only_loss = answer_only_loss
        self.truncation_field = truncation_field
        self.pad_to_max_length = pad_to_max_length
        self.prompt_template = prompt_template
        self.virtual_tokens = virtual_tokens
        self.tokens_to_generate = tokens_to_generate
        self.add_bos = add_bos
        self.add_eos = add_eos
        self.add_sep = add_sep
        self.end_string = end_string
        self.sample_alpha = sample_alpha
        self.audio_locator = audio_locator

        if add_bos and hasattr(tokenizer, "bos_id") and tokenizer.bos_id > 0:
            self.bos_id = tokenizer.bos_id
        else:
            self.bos_id = None

        if add_eos and hasattr(tokenizer, "eos_id") and tokenizer.eos_id > 0:
            self.eos_id = tokenizer.eos_id
        else:
            self.eos_id = None

        if hasattr(tokenizer, "pad_id") and tokenizer.pad_id != None and tokenizer.pad_id > 0:
            self.pad_id = tokenizer.pad_id
        else:
            self.pad_id = self.eos_id if self.eos_id is not None else 0

        self.sep_id = sep_id if add_sep else None

        if self.prompt_template is not None:
            # When providing things like newlines in the prompt template via the CLI, they are escaped. This line unescapes them.
            self.prompt_template = self.prompt_template.encode('utf-8').decode('unicode_escape')
        assert self.truncation_field in ["answer", "context"]

    def _process_example(self, context: str, output: str):
        """
        Create an example by concatenating text and answer.
        Truncation is carried out when needed, but it is performed only on the prompt side.
        BOS, EOS, and SEP, are added if specified.

        function copied from nemo/collections/nlp/data/language_modelling/megatron/gpt_sft_dataset.py
        """
        if self.prompt_template is not None:
            if self.context_key not in self.prompt_template or self.answer_key not in self.prompt_template:
                if "input" in self.prompt_template and "output" in self.prompt_template:
                    logging.warning(
                        f"Using 'input' and 'output' as context and answer keys, since given ones ({self.context_key}, {self.answer_key}) are not found in the prompt template: {self.prompt_template}.",
                        mode=logging_mode.ONCE,
                    )
                    self.context_key = "input"
                    self.answer_key = "output"
            assert f'{{{self.context_key}}}' in self.prompt_template
            assert f'{{{self.answer_key}}}' in self.prompt_template
            # Make sure that '{output}' always occurs at the end of the prompt template string
            assert self.prompt_template.index(f'{{{self.answer_key}}}') == len(self.prompt_template) - len(
                f'{{{self.answer_key}}}'
            )
            # Get the context by replacing only the input
            original_context = context
            context = (
                self.prompt_template.replace(f'{{{self.context_key}}}', context)
                .replace(f'{{{self.answer_key}}}', '')
                .strip(' ')
            )
            # Replace the input and output placeholders with the actual input and output
            text = self.prompt_template.replace(f'{{{self.context_key}}}', original_context).replace(
                f'{{{self.answer_key}}}', output
            )

        elif self.separate_prompt_and_response_with_newline:
            text = context + '\n' + output
        else:
            text = context + ' ' + output

        if self.virtual_tokens:
            # (@adithyare) we are going to insert "pad/eos" tokens in the beginning of the text and context
            # these pad/eos tokens are placeholders for virtual tokens
            pre_pad = [self.tokenizer.eos_id] * self.virtual_tokens
        else:
            pre_pad = []
        answer_text = text[len(context) :]
        answer_ids = pre_pad + self.tokenizer.text_to_ids(answer_text)
        if self.end_string:
            answer_ids += self.tokenizer.text_to_ids(self.end_string)

        if self.audio_locator is None:
            # signle audio case
            context_ids = self.tokenizer.text_to_ids(context)
            context_start_idx = [0]
        else:
            # multiple audio case
            context_ids = []
            context_start_idx = []
            for context_seg in context.split(self.audio_locator):
                context_start_idx.append(len(context_ids))
                context_ids.extend(self.tokenizer.text_to_ids(context_seg))
        context_ids = pre_pad + context_ids
        context_start_idx = [x + len(pre_pad) for x in context_start_idx]

        # for the long context cases, collate_fn includes self.tokens_to_generate for padding
        total_ids = len(context_ids) + max(len(answer_ids), self.tokens_to_generate)
        if self.add_bos:
            total_ids += 1
        if self.add_sep:
            total_ids += 1
        if self.add_eos:
            total_ids += 1

        # If the total number of token is greater than the max, we will try to truncate the answer
        if total_ids > self.max_seq_length:
            truncation_length = total_ids - self.max_seq_length
            answer_ids = answer_ids[: -min(truncation_length, len(answer_ids))]
            context_ids = context_ids[: -min(truncation_length, len(context_ids))]

        input_ids = context_ids
        answer_start_idx = len(input_ids)

        # Adds bos token in the start
        if self.add_bos:
            context_ids = [self.bos_id] + context_ids
            input_ids = [self.bos_id] + input_ids
            answer_start_idx += 1

        # Adds sep token between text/prompt and answer
        if self.add_sep:
            context_ids = context_ids + [self.sep_id]
            input_ids = input_ids + [self.sep_id]
            answer_start_idx += 1

        input_ids = input_ids + answer_ids

        if self.add_eos:
            input_ids = input_ids + [self.tokenizer.eos_id]
            answer_ids = answer_ids + [self.tokenizer.eos_id]

        if len(input_ids) > self.max_seq_length:
            logging.warning(f'Input ids length {len(input_ids)} exceed max sequence length {self.max_seq_length}')
            input_ids = input_ids[: self.max_seq_length]

        processed_example = {
            'input_ids': (input_ids),
            'answer_start_idx': (answer_start_idx),
            'context_ids': (context_ids),
            'context_length': len(context_ids),
            'answer_ids': (answer_ids),
            'context_start_idx': context_start_idx,
        }

        return processed_example


class PromptFormatterTextProcessing:
    """
    Text processing pipeline for speech_llm data loader.
    This class was initially adapted from the one used in nemo/collections/nlp/data/language_modeling/megatron/gpt_sft_dataset.py
    and later refactored to use the new PromptFormatter API.

    Args:
        tokenizer: text tokenizer object
        prompt_format (Optional[str]): name of the prompt formatter to be applied.
    """

    def __init__(
        self,
        tokenizer: 'nemo.collections.common.tokenizers.TokenizerSpec',
        prompt_format: Optional[str] = None,
        audio_locator: Optional[str] = None,
    ):
        self.prompt_format_fn = get_prompt_format_fn(prompt_format)
        self.tokenizer = tokenizer
        self.audio_locator = audio_locator
<<<<<<< HEAD
        self.audio_locator_id = self.tokenizer.text_to_ids(audio_locator) if audio_locator is not None else None
=======
        self.audio_locator_id = (
            torch.as_tensor(self.tokenizer.text_to_ids(audio_locator)) if audio_locator is not None else None
        )
>>>>>>> 18f2ee96
        if hasattr(tokenizer, "pad_id") and tokenizer.pad_id != None and tokenizer.pad_id > 0:
            self.pad_id = tokenizer.pad_id
        else:
            self.pad_id = (
                self.tokenizer.eos_id if self.tokenizer.eos_id is not None and self.tokenizer.eos_id > 0 else 0
            )

    def _process_example(self, cut: Cut):
        ans = self.prompt_format_fn([cut], self.tokenizer)
        ans = {k: v[0] for k, v in ans.items()}
        context_start_idx = [0]
        if self.audio_locator_id is not None:
            if len(self.audio_locator_id) == 1:  # fast case, special "insert audio" token
                context_start_idx = (ans["context_ids"] == self.audio_locator_id).nonzero().flatten()
            else:  # slow case, no dedicated token, got tokenized into multiple tokens; substring search
                context_start_idx = _find_substring_indices(ans["context_ids"], self.audio_locator_id)
        return {
            'input_ids': ans["input_ids"],
            'answer_start_idx': len(ans["context_ids"]),
            'context_ids': ans["context_ids"],
            'context_length': len(ans["context_ids"]),
            'answer_ids': ans["answer_ids"],
            'context_start_idx': context_start_idx,
        }


def _find_substring_indices(string: torch.Tensor, substring: torch.Tensor) -> torch.Tensor:
    string_len = string.size(0)
    substring_len = substring.size(0)
    if substring_len > string_len:
        return torch.tensor([], dtype=torch.long)
    windows = string.unfold(0, substring_len, 1)
    matches = (windows == substring).all(dim=1)
    indexes = matches.nonzero().flatten()
    return indexes<|MERGE_RESOLUTION|>--- conflicted
+++ resolved
@@ -481,13 +481,9 @@
         self.prompt_format_fn = get_prompt_format_fn(prompt_format)
         self.tokenizer = tokenizer
         self.audio_locator = audio_locator
-<<<<<<< HEAD
-        self.audio_locator_id = self.tokenizer.text_to_ids(audio_locator) if audio_locator is not None else None
-=======
         self.audio_locator_id = (
             torch.as_tensor(self.tokenizer.text_to_ids(audio_locator)) if audio_locator is not None else None
         )
->>>>>>> 18f2ee96
         if hasattr(tokenizer, "pad_id") and tokenizer.pad_id != None and tokenizer.pad_id > 0:
             self.pad_id = tokenizer.pad_id
         else:
