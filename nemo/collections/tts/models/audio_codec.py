--- conflicted
+++ resolved
@@ -125,14 +125,10 @@
         elif feature_loss_type == "absolute":
             self.feature_loss_fn = FeatureMatchingLoss()
         else:
-<<<<<<< HEAD
-            raise ValueError(f'Unknown feature loss type {feature_loss_type}.')
-=======
             raise ValueError(f"Unknown feature matching loss: {feature_loss_type}")
 
         self.disc_start_epoch = cfg.get("disc_start_epoch", 0)
         self.disc_warmup_epochs = cfg.get("disc_warmup_epochs", 0)
->>>>>>> a1089725
 
         # Codebook loss setup
         if self.vector_quantizer:
@@ -520,25 +516,6 @@
         }
         self.log_dict(metrics, on_epoch=True, sync_dist=True)
 
-<<<<<<< HEAD
-    def get_dataset(self, cfg):
-        with open_dict(cfg):
-            is_sharded = cfg.dataset.pop('is_sharded', False)
-
-        if is_sharded:
-            with open_dict(cfg):
-                cfg.dataset.global_rank = self.global_rank
-                cfg.dataset.world_size = self.world_size
-                cfg.dataset._target_ = 'nemo.collections.tts.data.vocoder_dataset.TarredVocoderDataset'
-
-        dataset = instantiate(cfg.dataset)
-
-        sampler = dataset.get_sampler(cfg.dataloader_params.batch_size, world_size=self.trainer.world_size)
-        return dataset, sampler
-
-    def _setup_train_dataloader(self, cfg):
-        dataset, sampler = self.get_dataset(cfg)
-=======
     def _setup_train_dataloader(self, dataset_config, dataloader_params):
         dataset = create_vocoder_dataset(
             dataset_type=dataset_config.dataset_type,
@@ -548,7 +525,6 @@
             is_train=True
         )
         sampler = dataset.get_sampler(batch_size=dataloader_params.batch_size, world_size=self.trainer.world_size)
->>>>>>> a1089725
         data_loader = torch.utils.data.DataLoader(
             dataset, collate_fn=dataset.collate_fn, sampler=sampler, **dataloader_params
         )
