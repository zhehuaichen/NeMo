# Copyright (c) 2023, NVIDIA CORPORATION.  All rights reserved.
#
# Licensed under the Apache License, Version 2.0 (the "License");
# you may not use this file except in compliance with the License.
# You may obtain a copy of the License at
#
#     http://www.apache.org/licenses/LICENSE-2.0
#
# Unless required by applicable law or agreed to in writing, software
# distributed under the License is distributed on an "AS IS" BASIS,
# WITHOUT WARRANTIES OR CONDITIONS OF ANY KIND, either express or implied.
# See the License for the specific language governing permissions and
# limitations under the License.

import re
from typing import List, Mapping, Optional

import datasets
import numpy as np
import torch

# hack to avoid the "not enough disk space" error in some slurm cluster
datasets.builder.has_sufficient_disk_space = lambda needed_bytes, directory='.': True
from datasets import load_dataset

from nemo.collections.common.tokenizers.tokenizer_spec import TokenizerSpec
from nemo.collections.nlp.data.language_modeling.megatron.dataset_utils import get_samples_mapping
from nemo.collections.nlp.data.language_modeling.text_memmap_dataset import JSONLMemMapDataset
from nemo.collections.tts.parts.utils.tts_dataset_utils import general_padding, get_base_dir
from nemo.core.classes import Dataset
from nemo.utils import logging

__all__ = ['GPTSFTDataset']


class GPTSFTDataset(Dataset):
    def __init__(
        self,
        file_path: str,
        tokenizer: TokenizerSpec,
        max_seq_length: int = 1024,
        min_seq_length: int = 1,
        pad_seq_length_to_mult: int = 16,
        add_bos: bool = False,
        add_eos: bool = True,
        add_sep: bool = False,
        sep_id: int = None,
        max_num_samples: int = None,
        seed: int = 1234,
        label_key: str = "answer",
        answer_only_loss: bool = True,
        truncation_field: str = "text",
        pad_to_max_length: bool = False,  # (@adithyare) allows for much faster training especially in PEFT settings.
        index_mapping_dir: str = None,
        prompt_template: str = None,
        virtual_tokens: int = 0,
        tokens_to_generate: int = 0,
        sup_data_path: Optional[Union[Path, str]] = None,
        memmap_workers: Optional[int] = None,
        hf_dataset: bool = False,
        truncation_method: str = 'right',
        special_tokens: Optional[Mapping[str, str]] = None,  # special tokens, a dictory of {token_type: token}
        is_test: bool = False,
        output_original_text: bool = False,
    ):
        """
        DOES NOT SUPPORT ON THE FLY GENERATION OF SPEECH CODES
        Speech codes are load from pytorch file on each call of __getitem__, could be inefficient

        file_path: Path to a JSONL GPT supervised fine-tuning dataset. Data is formatted as multiple JSON lines with each line formatted as follows. {'input': 'John von Neumann\nVon Neumann made fundamental contributions .... Q: What did the math of artificial viscosity do?', 'output': 'smoothed the shock transition without sacrificing basic physics'}
        tokenizer: Tokenizer for the dataset. Instance of a class that inherits TokenizerSpec (ex: YTTM, SentencePiece).
        max_seq_length (int): maximum sequence length for each dataset examples. Examples will either be truncated to fit this length or dropped if they cannot be truncated.
        min_seq_length (int): min length of each data example in the dataset. Data examples will be dropped if they do not meet the min length requirements.
        add_bos (bool): Whether to add a beginning of sentence token to each data example
        add_eos (bool): Whether to add an end of sentence token to each data example
        add_sep (bool): Whether to add a separation token to each data example (goes between prompt and answer)
        tokens_to_generate (int): (inference only) Number of tokens to generate during inference
        seed: Random seed for data shuffling.
        max_num_samples: Maximum number of samples to load. This can be > dataset length if you want to oversample data. If None, all samples will be loaded.
        seed: int = 1234,
        label_key: Key to use for the label in your JSONL file
        answer_only_loss: If True, will compute the loss only on the answer part of the input. If False, will compute the loss on the entire input.
        truncation_field: Field to use for truncation. (Options: keys in prompt_template). Field to be used for truncation if the combined length exceeds the max sequence length.
        pad_to_max_length: Whether to pad the input to the max sequence length. If False, will pad to the max length of the current batch.
        index_mapping_dir: Directory to save the index mapping to. If None, will write to the same folder as the dataset.
        prompt_template: Prompt template to inject via an fstring. Formatted like Q: {context_key}\n\nA: {label_key}
        hf_dataset: Whether to load the json file with the HuggingFace dataset. otherwise, will load the jsonl file with the JSONLMemMapDataset.
        truncation_method: Truncation from which position. Options: ['left', 'right']
        special_tokens: special tokens for the chat prompts, a dictionary of {token_type: token}. Default: {'system_turn_start': '<extra_id_0>', 'turn_start': '<extra_id_1>', 'label_start': '<extra_id_2>', 'end_of_turn': '\n', "end_of_name": "\n"}
        is_test: Whether this dataset is the test split.
        output_original_text (bool): if true, will keep the original text in the output alongside the tokenized ids.
        """
        self.tokenizer = tokenizer
        self.file_path = file_path
        self.max_seq_length = max_seq_length
        self.min_seq_length = min_seq_length
        self.pad_seq_length_to_mult = pad_seq_length_to_mult
        self.add_bos = add_bos
        self.add_eos = add_eos
        self.add_sep = add_sep
        self.sep_id = sep_id
        self.max_num_samples = max_num_samples
        self.seed = seed
        self.label_key = label_key
        self.answer_only_loss = answer_only_loss
        self.truncation_fields = truncation_field.split(',')
        self.pad_to_max_length = pad_to_max_length
        self.index_mapping_dir = index_mapping_dir
        self.prompt_template = prompt_template
        self.virtual_tokens = virtual_tokens
        self.tokens_to_generate = tokens_to_generate
        if self.prompt_template is not None:  # jasoli: Should be None at the first stage
            # When providing things like newlines in the prompt template via the CLI, they are escaped. This line unescapes them.
            self.prompt_template = self.prompt_template.encode('utf-8').decode('unicode_escape')
        assert self.truncation_field in ["answer", "context"]

        self.speech_offset = 256000  # TODO: Fix hardcode
        # Initialize sup_data_path, sup_data_types and run preprocessing methods for every supplementary data type
        if sup_data_path is not None:
            Path(sup_data_path).mkdir(parents=True, exist_ok=True)
            self.sup_data_path = sup_data_path

        self.codec_folder = Path(self.sup_data_path) / "codec"
        self.codec_folder.mkdir(exist_ok=True, parents=True)

        self.indexed_dataset = JSONLMemMapDataset(
            dataset_paths=[file_path], tokenizer=None, header_lines=0, index_mapping_dir=index_mapping_dir
        )
        self.truncation_method = truncation_method
        self.is_test = is_test
        self.output_original_text = output_original_text
        if special_tokens is None:
            self.special_tokens = {
                "system_turn_start": "<extra_id_0>",
                "turn_start": "<extra_id_1>",
                "label_start": "<extra_id_2>",
                "end_of_turn": "\n",
                "end_of_name": "\n",
            }
        else:
            self.special_tokens = special_tokens

        if hf_dataset:
            self.indexed_dataset = load_dataset(
                'json', data_files=file_path, cache_dir=index_mapping_dir, num_proc=memmap_workers, split='train'
            )
        else:
            self.indexed_dataset = JSONLMemMapDataset(
                dataset_paths=[file_path],
                tokenizer=None,
                header_lines=0,
                index_mapping_dir=index_mapping_dir,
                workers=memmap_workers,
            )

        # Validate prompt template
        self._maybe_validate_prompt_template()

        self.samples_mapping = None
        # Will be None after this call if `max_num_samples` is None
        self._build_samples_mapping()

    def _maybe_validate_prompt_template(self):
        assert (
            self.prompt_template is not None
        ), f'we need prompt_template to combine contexts and label {self.label_key}'
        # When providing things like newlines in the prompt template via the CLI, they are escaped. This line unescapes them.
        self.prompt_template = self.prompt_template.encode('utf-8').decode('unicode_escape')
        self.prompt_template_keys = re.findall(r'{(.*?)}', self.prompt_template)

        label_placeholder = f'{{{self.label_key}}}'
        assert (
            self.prompt_template[-len(label_placeholder) :] == label_placeholder
        ), f'{label_placeholder} must be at the end of prompt_template.'

        # Legacy checkpoints has self.truncation_fields = ['context'] and self.prompt_template_keys = ['input', 'output']
        if self.prompt_template_keys[0] == 'input' and self.truncation_fields[0] == 'context':
            self.truncation_fields[0] = self.prompt_template_keys[0]

        assert set(self.truncation_fields).issubset(
            self.prompt_template_keys
        ), f'truncation_fields {self.truncation_fields} must in {self.prompt_template_keys}'

    def _build_samples_mapping(self):
        if self.max_num_samples is not None:
            self.samples_mapping = get_samples_mapping(
                indexed_dataset=self.indexed_dataset,
                data_prefix=self.file_path,
                num_epochs=None,
                max_num_samples=self.max_num_samples,
                max_seq_length=self.max_seq_length - 2,
                short_seq_prob=0,
                seed=self.seed,
                name=self.file_path.split('/')[-1],
                binary_head=False,
                index_mapping_dir=self.index_mapping_dir,
            )
        else:
            self.samples_mapping = None

    def __len__(self):
        # return len(self.indexed_dataset)
        if self.max_num_samples is None:
            return len(self.indexed_dataset)
        else:
            return len(self.samples_mapping)

    def __getitem__(self, idx):
        if isinstance(idx, np.int64):
            idx = idx.item()

        if self.samples_mapping is not None:
            assert idx < len(self.samples_mapping)
            idx, _, _ = self.samples_mapping[idx]
            if isinstance(idx, np.uint32):
                idx = idx.item()

        assert idx < len(self.indexed_dataset)
        # idx may < 0 because we pad_samples_to_global_batch_size, e.g. id = -1
        if idx < 0:
            idx = len(self) + idx
            auto_gen_idx = True
        else:
            auto_gen_idx = False
        try:
            example = self.indexed_dataset[idx]
            if auto_gen_idx:
                example['__AUTOGENERATED__'] = True
        except Exception as e:
            logging.error(f"Error while loading example {idx} from dataset {self.file_path}")
            raise e
        return self._process_example(example)

    def _separate_template(self, prompt_template_values: List[str]):
        """
        Combine contexts and label based on prompt_template into a list of strings and a list of keys.

        Args:
            prompt_template_values (List[str]): the list of context and label strings extrated from jsonl file with prompt_template_keys.

        Returns:
            template_strings (List[str]): separated prompt_template with contexts/label placeholder filled with corresponding strings
            template_strings_keys (List[str]): strings point to placeholder keys or <template>

        Examples:
            prompt_template = 'Context:  {context} Question: {question} Answer: {label}'
            prompt_template_values = ['xxx', 'yyy', 'zzz']

            # tokenizer.space_sensitive = True
            template_strings = ['Context:', '  xxx', ' Question:', ' yyy', ' Answer:', ' zzz']

            # tokenizer.space_sensitive = False
            template_strings = ['Context:', ' xxx', 'Question:', 'yyy', 'Answer:', 'zzz']

            template_strings_keys = ['<template>', 'context', '<template>', 'question', '<template>', 'label']
        """
        placeholders = [f'{{{k}}}' for k in self.prompt_template_keys]

        # placeholder to string
        ph_to_s = {ph: s for ph, s in zip(placeholders, prompt_template_values)}
        # placeholder to key
        ph_to_k = {ph: k for ph, k in zip(placeholders, self.prompt_template_keys)}

        # separate prompt_template based on '<space>{placeholder}'
        # examples:
        #   self.prompt_template = "Context:{context}  Passage: {passage}\n\nQuestion:{question} {label}"
        #   template_with_placeholder_separated = ['Context:', '{context}', '  Passage:', ' {passage}', '\n\nQuestion:', '{question}', ' {label}']
        template_with_placeholder_separated = re.split('( *?{.+?})', self.prompt_template)
        template_with_placeholder_separated = [s for s in template_with_placeholder_separated if len(s) > 0]

        # remove space if we have leading space and tokenizer is not space_sensitive
        # space_sensitive = True : tokenizer.text_to_tokens('A{num_spaces}B') = tokenizer.text_to_tokens('A') + tokenizer.text_to_tokens('{num_spaces}B')
        # space_sensitive = False: tokenizer.text_to_tokens('A{num_spaces}B') = tokenizer.text_to_tokens('A') + tokenizer.text_to_tokens('{num_spaces-1}B')
        space_sensitive = getattr(self.tokenizer, 'space_sensitive', False)
        template_with_space_reduced = [
            s[1:] if not space_sensitive and s[0] == ' ' else s for s in template_with_placeholder_separated
        ]

        # convert placeholder to the corresponding string (preserve left spaces) and key
        template_strings, template_strings_keys = [], []
        for t in template_with_space_reduced:
            placeholder = t.lstrip(' ')
            left_spaces = ' ' * (len(t) - len(placeholder))
            template_strings.append(left_spaces + ph_to_s.get(placeholder, placeholder))
            template_strings_keys.append(ph_to_k.get(placeholder, '<template>'))

        return template_strings, template_strings_keys

    def _multiple_truncation(self, template_ids: List[List[int]], template_ids_keys: List[str]):
        """
        Calculate total tokens and truncate multiple contexts in truncation_fields.

        Args:
            template_ids (List[List[int]]): the list of separate prompt_template ids.
            template_ids_keys (List[str]): the list of placeholder keys or <template> (used to check key in truncation_fields).

        Returns:
            context_ids (List[int]): all context ids.
            label_ids (List[int]): all label ids.
        """
        context_ids = template_ids[:-1]
        label_ids = template_ids[-1]
        total_ids = (
            self.virtual_tokens
            + sum(len(ids) for ids in context_ids)
            + max(len(label_ids), self.tokens_to_generate)
            + self.add_bos
            + self.add_sep
            + self.add_eos  # Only training need to consider eos token
        )

        if total_ids > self.max_seq_length:
            truncation_length_total = total_ids - self.max_seq_length
            num_fields = len(self.truncation_fields)
            # sorted equal divide length to each field
            # examples:
            #   truncation_length_total = 3
            #   num_fields = 11
            #   truncation_length_list = [3,4,4]
            truncation_length_list = [
                truncation_length_total // num_fields + (1 if i < truncation_length_total % num_fields else 0)
                for i in range(num_fields)[::-1]
            ]

            for i, (ids, key) in enumerate(zip(template_ids, template_ids_keys)):
                if key in self.truncation_fields:
                    truncation_length = truncation_length_list.pop()
                    if len(ids) < truncation_length:
                        logging.warning(f'{key} is not long enough to truncate.')
                        truncation_length = len(ids)

                    if self.truncation_method == 'left':
                        window_offset = truncation_length
                    elif self.truncation_method == 'right':
                        window_offset = 0
                    else:
                        raise ValueError(f'{self.truncation_method} is not supported')

                    window_length = len(ids) - truncation_length
                    template_ids[i] = ids[window_offset : window_offset + window_length]

        context_ids = [i for ids in template_ids[:-1] for i in ids]
        label_ids = template_ids[-1]
        return context_ids, label_ids

    def _process_example(self, example):
        """
        TODO: Need to concatenate question as well if going to use SQUAD
        Create an example by concatenating text and answer.
        Truncation is carried out when needed, but it is performed only on the prompt side.
        BOS, EOS, and SEP, are added if specified.
        """
<<<<<<< HEAD
        prompt_template_values = []
        for c in self.prompt_template_keys:
            try:
                prompt_template_values.append(example[c].strip(' '))
            except KeyError as e:
                if c == self.label_key and self.is_test:
                    # allow missing label during testing, if user only wants to do inference without calculating metrics
                    prompt_template_values.append("")
                else:
                    raise e
=======
        is_speech = example.get("answer_type", False)  # TODO: answer_type hardcode needs to be updated
        if is_speech:
            # TODO: Enable context in speech?

            dur = example.get("answer_duration", -1)
            audio_filepath = example["answer"]
            # Let's keep audio name and all internal directories in rel_audio_path_as_text_id to avoid any collisions
            # TODO: fix hardcode
            rel_audio_path = (
                Path(audio_filepath).relative_to("/home/datasets/jasoli/speech_t5/LibriTTS/").with_suffix("")
            )
            # TODO: fix hardcode with split and join
            rel_audio_path_as_text_id = "_".join(str(rel_audio_path).replace("/", "_").split("_")[1:])

            # Convert to codes
            codec_codes, codec_codes_length = None, None  # Codes
            codec_path = self.codec_folder / f"{rel_audio_path_as_text_id}.pt"

            if codec_path.exists():
                codec_codes = torch.load(codec_path, map_location="cpu").long()
            else:
                raise NotImplementedError("No audio loading option yet")
                codec_codes = self.get_codec(audio).long()
                torch.save(codec_codes, codec_path)

            for i in range(codec_codes.shape[0]):
                codec_codes[i] = (codec_codes[i] + self.speech_offset + i * 1024).long()

            context_ids = []
            answer_ids = codec_codes  # 8 x speech_length
        else:
            context = example[self.context_key]
            question = example["question"]
            output = example[self.label_key]

            # if self.separate_prompt_and_response_with_newline and self.prompt_template is None:
            #     text = context + '\n' + output
            # elif not self.separate_prompt_and_response_with_newline and self.prompt_template is None:
            text = context + ' ' + question + ' ' + output

            # TODO: Need to add virtual tokens for different speech tasks
            pre_pad = []
            tokenized_text = pre_pad + self.tokenizer.text_to_ids(text)
            # context_ids = pre_pad + self.tokenizer.text_to_ids(context)
            answer_ids = tokenized_text

        # for the long context cases, collate_fn includes self.tokens_to_generate for padding
        answer_length = len(answer_ids[0]) if is_speech else len(answer_ids)
        # total_ids = len(context_ids) + max(answer_length, self.tokens_to_generate)
        total_ids = answer_length

        # TODO: Not supported for speech codes
        if self.add_bos:
            raise NotImplementedError("BOS not implemented speech codes")
            total_ids += 1
        if self.add_sep:
            raise NotImplementedError("SEP not implemented speech codes")
            total_ids += 1
        if self.add_eos:
            raise NotImplementedError("EOS not implemented speech codes")
            total_ids += 1

        # If the total number of token is greater than the max, we will try to truncate the answer
        if total_ids > self.max_seq_length:
            truncation_length = total_ids - self.max_seq_length
            if self.truncation_field == "answer":
                if is_speech:
                    answer_ids = answer_ids[:, : -min(truncation_length, answer_length)]
                else:
                    answer_ids = answer_ids[: -min(truncation_length, answer_length)]
            elif self.truncation_field == "context":
                # TODO: Not implemented for speech codes
                raise ("Not implemented for speech")
                context_ids = context_ids[: -min(truncation_length, len(context_ids))]

        # if len(context_ids) > self.max_seq_length:
        #     context_ids = context_ids[: self.max_seq_length]

        # assert len(context_ids) <= self.max_seq_length
        # input_ids = context_ids

        answer_start_idx = 0
        # # Adds sep token between text/prompt and answer
        # if self.add_sep:
        #     input_ids = input_ids + [self.sep_id]
        #     answer_start_idx += 1
        prompt_template_values = [example[c].strip(' ') for c in self.prompt_template_keys]
>>>>>>> a1089725

        template_strings, template_strings_keys = self._separate_template(prompt_template_values)
        template_ids = [self.tokenizer.text_to_ids(s) for s in template_strings]
        context_ids, answer_ids = self._multiple_truncation(template_ids, template_strings_keys)

        if self.virtual_tokens:
            # (@adithyare) we are going to insert "pad/eos" tokens in the beginning of the text and context
            # these pad/eos tokens are placeholders for virtual tokens
            context_ids = [self.tokenizer.eos_id] * self.virtual_tokens + context_ids

        input_ids = context_ids
        answer_start_idx = len(input_ids)

        # Adds bos token in the start
        if self.add_bos:
            context_ids = [self.tokenizer.bos_id] + context_ids
            input_ids = [self.tokenizer.bos_id] + input_ids
            answer_start_idx += 1

        # Adds sep token between text/prompt and answer
        if self.add_sep:
            context_ids = context_ids + [self.sep_id]
            input_ids = input_ids + [self.sep_id]
            answer_start_idx += 1

        input_ids = answer_ids

        # Only training need to consider eos token
        if self.add_eos:
            if is_speech:
                pass
            else:
                input_ids = input_ids + [self.tokenizer.eos_id]

        if len(input_ids) < self.min_seq_length or len(input_ids) > self.max_seq_length:
            raise NotImplementedError("Does not work for speech :(")
        if len(input_ids) > self.max_seq_length:
            logging.warning(f'Input ids length {len(input_ids)} exceed max sequence length {self.max_seq_length}')
            input_ids = input_ids[: self.max_seq_length]
            answer_ids = input_ids[answer_start_idx:]

        # store metadata in dataset, in case user may have keys required in the prediction json files
        metadata = {k: v for k, v in example.items() if k not in self.prompt_template_keys}
        if self.output_original_text:
            for orig_text, text_key in zip(template_strings, template_strings_keys):
                metadata[text_key] = orig_text

        # context_ids = torch.LongTensor(context_ids)
        if not is_speech:
            input_ids = torch.LongTensor(input_ids)
        processed_example = {
            'input_ids': input_ids,
            'answer_start_idx': answer_start_idx,
            'context_ids': context_ids,
            'context_length': len(context_ids),
            'answer_ids': answer_ids,
            'metadata': metadata,
            'token_count': len(input_ids),
        }

        # processed_example = {
        #     'input_ids': input_ids,
        #     'answer_start_idx': answer_start_idx,
        #     'context_ids': context_ids,
        #     'context_length': len(context_ids),
        # }

        # return processed_example
        return [
            input_ids,
            answer_start_idx,
            # context_ids,
            # len(context_ids),
        ]

    def _maybe_cast_to_list(self, x):
        if isinstance(x, np.ndarray):
            return [item.tolist() for item in x]
        return x

    def _ceil_to_nearest(self, n, m):
        return (n + m - 1) // m * m

    def _collate_item(self, item, max_length, pad_id):
        item = self._maybe_cast_to_list(item)
        # max_length = max([len(x) for x in item]) if item else 0
        # here [0] should be tokenizer.pad_id
        item = [x + [pad_id] * (max_length - len(x)) for x in item]
        return item

    def _build_loss_mask(self, processed_example):
        """ Pad input_ids in batch to max batch length while building loss mask """
        input_ids = processed_example['input_ids']
        answer_start_idx = processed_example['answer_start_idx']
        if self.answer_only_loss:
            loss_mask = [float(idx >= answer_start_idx) for idx in range(len(input_ids))]
        else:
            loss_mask = [1.0] * len(input_ids)

        return loss_mask

    def _build_loss_mask_2(self, input_id_length, answer_start_idx):
        """ Pad input_ids in batch to max batch length while building loss mask """
        if self.answer_only_loss:
            loss_mask = [float(idx >= answer_start_idx) for idx in range(input_id_length)]
        else:
            loss_mask = [1.0] * input_id_length

        return loss_mask

    @torch.no_grad()
    def _create_attention_mask(self, max_length):
        """Create `attention_mask`.
        Args:
            input_ids: A 1D tensor that holds the indices of tokens.
        """
        # seq_length = len(input_ids)
        # `attention_mask` has the shape of [1, seq_length, seq_length]
        attention_mask = torch.tril(torch.ones((max_length, max_length))).unsqueeze(0)
        attention_mask = attention_mask < 0.5
        return attention_mask

    def collate_fn(self, batch):
        # TODO: input_ids could be 2D array if speech
        # (input_ids, answer_start_idx, context_ids, context_length) = zip(*batch)
        (input_ids, answer_start_idx) = zip(*batch)
        input_lengths = []
        max_length = -1
        for input_id in input_ids:
            length_i = input_id.shape[0] if input_id.dim() < 2 else input_id.shape[1]
            input_lengths.append(length_i)
        max_length = max(input_lengths)

        input_ids = [item['input_ids'][:-1] for item in batch]
        labels = [item['input_ids'][1:] for item in batch]
        contexts = [item['context_ids'] for item in batch]
        context_lengths = torch.LongTensor([item['context_length'] for item in batch])
        answers = [item['answer_ids'] for item in batch]
        loss_mask = [self._build_loss_mask(item)[1:] for item in batch]
        metadata = [item['metadata'] for item in batch]
        token_count = [item['token_count'] for item in batch]

        max_length = max(max([len(x) for x in input_ids]), max([len(x) for x in contexts]) + self.tokens_to_generate)
        # increase max length to nearest multiple of 4 or 8
        if self.pad_to_max_length:
            max_length = self.max_seq_length + 1
        else:
            max_length = min(self.max_seq_length, self._ceil_to_nearest(max_length, self.pad_seq_length_to_mult))
        assert max_length <= self.max_seq_length

        (tokens, labels, loss_mask, contexts, context_lengths, speech_mask_list) = ([], [], [], [], [], [])
        attention_mask = [self._create_attention_mask(max_length) for _ in batch]
        attention_mask = torch.stack(attention_mask)
        position_ids = [list(range(max_length)) for _ in batch]
        position_ids = torch.LongTensor(position_ids)
        input_ids = torch.LongTensor(
            self._collate_item(input_ids, max_length=max_length, pad_id=self.tokenizer.eos_id)
        )
        labels = torch.LongTensor(self._collate_item(labels, max_length=max_length, pad_id=self.tokenizer.eos_id))
        loss_mask = torch.LongTensor(self._collate_item(loss_mask, max_length=max_length, pad_id=0))
        contexts = torch.LongTensor(self._collate_item(contexts, max_length=max_length, pad_id=self.tokenizer.eos_id))
        answers = torch.LongTensor(self._collate_item(answers, max_length=max_length, pad_id=self.tokenizer.eos_id))

        def pad_text_to_speech_dims(text_tensor, pad_id):
            token_len = text_tensor.shape[0]
            empty_padding = torch.ones((7, token_len), dtype=text_tensor.dtype, device=text_tensor.device) * pad_id
            return torch.cat((text_tensor.unsqueeze(0), empty_padding), dim=0)

        # import ipdb;ipdb.set_trace()
        for i in range(len(batch)):
            # Should pad_id be eos_id?
            input_id_padded = general_padding(
                input_ids[i], input_lengths[i], max_length, pad_value=self.tokenizer.pad_id
            )
            if len(input_id_padded.shape) < 2:
                input_id_padded = pad_text_to_speech_dims(input_id_padded, self.tokenizer.pad_id)
            tokens.append(input_id_padded[:, :-1])
            labels.append(input_id_padded[:, 1:])

            # context_id_padded = general_padding(context_ids[i], context_length[i], max_length, pad_value=self.tokenizer.pad_id)
            # # if len(context_id_padded.shape) < 2:
            # #     context_id_padded = torch.LongTensor(pad_text_to_speech_dims(pad_text_to_speech_dims, self.tokenizer.pad_id))
            # contexts.append(context_id_padded)

            # context_lengths.append(torch.LongTensor([context_length[i]]))

            loss_mask_i = torch.LongTensor(self._build_loss_mask_2(input_lengths[i] - 1, answer_start_idx[i]))
            loss_mask_i_padded = general_padding(loss_mask_i, input_lengths[i] - 1, max_length - 1, pad_value=0)
            loss_mask.append(loss_mask_i_padded)

            speech_mask = loss_mask_i_padded if len(input_ids[i].shape) >= 2 else torch.zeros(loss_mask_i_padded.shape)
            speech_mask_list.append(speech_mask)

        # attention_mask = [self._create_attention_mask(max_length) for _ in batch]
        # attention_mask = torch.stack(attention_mask)
        attention_mask = self._create_attention_mask(max_length)
        new_shape = [1 for _ in range(attention_mask.dim())]
        new_shape[0] = len(batch)
        attention_mask = attention_mask.repeat(new_shape)

        position_ids = torch.LongTensor(list(range(max_length)))
        position_ids = position_ids.repeat(len(batch))

        # import ipdb; ipdb.set_trace()
        processed_batch = {
            'tokens': torch.stack(tokens),
            'labels': torch.stack(labels),
            'attention_mask': attention_mask,
            'loss_mask': torch.stack(loss_mask),
            'position_ids': position_ids,
            # 'contexts': torch.stack(contexts),  #@jasoli: Seems to only be used in predict_step
            # 'context_lengths': torch.stack(context_lengths),
            "speech_mask": torch.stack(speech_mask_list),
            'contexts': contexts,
            'context_lengths': context_lengths,
            'answers': answers,
            'metadata': metadata,
            'token_count': token_count,
        }

        return processed_batch


class GPTSFTPackedDataset(GPTSFTDataset):
    def __init__(self, file_path: str, tokenizer: TokenizerSpec, **kwargs):
        super().__init__(file_path, tokenizer, **kwargs)

        self._load_packed_dataset(file_path)

    def __getitem__(self, idx):
        input_ids = self.indexed_dataset[idx]['input_ids']
        seq_boundaries = self.indexed_dataset[idx]['seq_start_id'] + [len(input_ids)]
        loss_mask = self.indexed_dataset[idx]['loss_mask']
        return {'input_ids': input_ids, 'seq_boundaries': seq_boundaries, 'loss_mask': loss_mask}

    def __len__(self):
        return len(self.indexed_dataset)

    def _load_packed_dataset(self, file_path):
        self.indexed_dataset = np.load(file_path, allow_pickle=True)

    def _build_loss_mask(self, processed_example):
        if self.answer_only_loss:
            seq_boundaries = processed_example['seq_boundaries']
            return np.concatenate(
                [
                    processed_example['loss_mask'][seq_boundaries[i] + 1 : seq_boundaries[i + 1]]
                    for i in range(len(seq_boundaries) - 1)
                ]
            )
        return [1.0] * (len(processed_example['input_ids']) - len(processed_example['seq_boundaries']) + 1)

    def _maybe_cast_to_list(self, x):
        return [item.tolist() if isinstance(item, np.ndarray) else item for item in x]

    def collate_fn(self, batch):
        input_ids = [
            np.concatenate(
                [
                    item['input_ids'][item['seq_boundaries'][i] : item['seq_boundaries'][i + 1] - 1]
                    for i in range(len(item['seq_boundaries']) - 1)
                ]
            )
            for item in batch
        ]
        labels = [
            np.concatenate(
                [
                    item['input_ids'][item['seq_boundaries'][i] + 1 : item['seq_boundaries'][i + 1]]
                    for i in range(len(item['seq_boundaries']) - 1)
                ]
            )
            for item in batch
        ]

        loss_mask = [self._build_loss_mask(item) for item in batch]

        token_count = [item.shape[0] for item in input_ids]

        if self.pad_to_max_length:
            max_length = self.max_seq_length
        else:
            # pad to the nearest multiple of 16 for FP8 training
            # for many datasets in practice, all packed sequence lengths are very close to the
            # target length (2048, 4096, 8192), so there is very minimal padding
            max_length = max(len(l) for l in input_ids)
            max_length = min(self.max_seq_length, self._ceil_to_nearest(max_length, self.pad_seq_length_to_mult))
        assert max_length <= self.max_seq_length

        position_ids: List[List[int]] = []
        cu_seqlens: List[List[int]] = []
        for item in batch:
            position_ids.append([])
            cu_seqlens.append([0])
            seqlens = np.array(item['seq_boundaries'][1:]) - np.array(item['seq_boundaries'][:-1])
            for l in seqlens:
                # length minus 1 because input_ids is truncated by 1 for labels
                position_ids[-1].extend(list(range(l - 1)))
                cu_seqlens[-1].append(cu_seqlens[-1][-1] + l - 1)
            # set last seq to the max seq len because rope and attn kernels expect no padding
            cu_seqlens[-1][-1] = max_length

        assert len(input_ids[0]) == len(
            position_ids[0]
        ), "Dataset problem: input_ids and position_ids lengths don't match"

        cu_seqlens = self._collate_item(cu_seqlens, max_length=max(len(l) for l in cu_seqlens) + 1, pad_id=-1)
        input_ids = self._collate_item(input_ids, max_length=max_length, pad_id=self.tokenizer.eos_id)
        labels = self._collate_item(labels, max_length=max_length, pad_id=self.tokenizer.eos_id)
        loss_mask = self._collate_item(loss_mask, max_length=max_length, pad_id=0)
        position_ids = self._collate_item(position_ids, max_length=max_length, pad_id=0)

        # Pre-generate `cu_seqlens_argmin` and `max_seqlen` as CPU tensor to avoid device-to-host copies.
        cu_seqlens = torch.IntTensor(cu_seqlens)
        cu_seqlens_argmin = torch.argmin(cu_seqlens, dim=1, keepdim=True)
        seqlens = cu_seqlens[:, 1:] - cu_seqlens[:, :-1]
        max_seqlen, _ = seqlens.max(dim=1, keepdim=True)

        processed_batch = {
            'tokens': torch.LongTensor(input_ids),
            'labels': torch.LongTensor(labels),
            'attention_mask': torch.LongTensor([1] * len(input_ids)),  # no attention mask is needed for packed seq
            'loss_mask': torch.LongTensor(loss_mask),
            'position_ids': torch.LongTensor(position_ids),
            'cu_seqlens': torch.IntTensor(cu_seqlens),  # cu_seqlens_q must be in dtype torch.int32
            'token_count': token_count,
            'cu_seqlens_argmin': cu_seqlens_argmin,
            'max_seqlen': max_seqlen,
        }

        # for key in processed_batch.keys():
        #     print(key, processed_batch[key].device)

        return processed_batch<|MERGE_RESOLUTION|>--- conflicted
+++ resolved
@@ -350,18 +350,6 @@
         Truncation is carried out when needed, but it is performed only on the prompt side.
         BOS, EOS, and SEP, are added if specified.
         """
-<<<<<<< HEAD
-        prompt_template_values = []
-        for c in self.prompt_template_keys:
-            try:
-                prompt_template_values.append(example[c].strip(' '))
-            except KeyError as e:
-                if c == self.label_key and self.is_test:
-                    # allow missing label during testing, if user only wants to do inference without calculating metrics
-                    prompt_template_values.append("")
-                else:
-                    raise e
-=======
         is_speech = example.get("answer_type", False)  # TODO: answer_type hardcode needs to be updated
         if is_speech:
             # TODO: Enable context in speech?
@@ -449,7 +437,6 @@
         #     input_ids = input_ids + [self.sep_id]
         #     answer_start_idx += 1
         prompt_template_values = [example[c].strip(' ') for c in self.prompt_template_keys]
->>>>>>> a1089725
 
         template_strings, template_strings_keys = self._separate_template(prompt_template_values)
         template_ids = [self.tokenizer.text_to_ids(s) for s in template_strings]
@@ -507,7 +494,6 @@
             'context_length': len(context_ids),
             'answer_ids': answer_ids,
             'metadata': metadata,
-            'token_count': len(input_ids),
         }
 
         # processed_example = {
@@ -667,8 +653,10 @@
             'context_lengths': context_lengths,
             'answers': answers,
             'metadata': metadata,
-            'token_count': token_count,
         }
+
+        # for key in processed_batch.keys():
+        #     print(key, processed_batch[key].device)
 
         return processed_batch
 
