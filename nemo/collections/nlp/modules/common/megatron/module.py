--- conflicted
+++ resolved
@@ -258,20 +258,12 @@
 
 
 class Float16Module(MegatronModule):
-<<<<<<< HEAD
-    def __init__(self, module, precision, share_token_embeddings=True):
-=======
     def __init__(self, config: ModelParallelConfig, module, precision, share_token_embeddings=True):
->>>>>>> 4f947ced
         if not HAVE_MEGATRON_CORE:
             raise ImportError(
                 "Megatron-core was not found. Please see the NeMo README for installation instructions: https://github.com/NVIDIA/NeMo#megatron-gpt."
             )
-<<<<<<< HEAD
-        super().__init__(share_token_embeddings=share_token_embeddings)
-=======
         super().__init__(config=config, share_token_embeddings=share_token_embeddings)
->>>>>>> 4f947ced
         self.precision = precision
 
         if precision in ['bf16', 'bf16-mixed']:
