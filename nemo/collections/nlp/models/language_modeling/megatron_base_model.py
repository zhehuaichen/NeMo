# Copyright (c) 2022, NVIDIA CORPORATION.  All rights reserved.
#
# Licensed under the Apache License, Version 2.0 (the "License");
# you may not use this file except in compliance with the License.
# You may obtain a copy of the License at
#
#     http://www.apache.org/licenses/LICENSE-2.0
#
# Unless required by applicable law or agreed to in writing, software
# distributed under the License is distributed on an "AS IS" BASIS,
# WITHOUT WARRANTIES OR CONDITIONS OF ANY KIND, either express or implied.
# See the License for the specific language governing permissions and
# limitations under the License.

import gc
import itertools
import os
import re
from dataclasses import fields
from datetime import datetime
from typing import Any, Dict, Optional, Union

import omegaconf
import torch
from omegaconf import OmegaConf, open_dict
from omegaconf.dictconfig import DictConfig
from pytorch_lightning.plugins.precision import MixedPrecisionPlugin
from pytorch_lightning.trainer.connectors.logger_connector.fx_validator import _FxValidator
from pytorch_lightning.trainer.trainer import Trainer
from pytorch_lightning.utilities.exceptions import MisconfigurationException

from nemo.collections.nlp.models.nlp_model import NLPModel
from nemo.collections.nlp.modules.common.megatron.attention import HAVE_FLASH_ATTENTION
from nemo.collections.nlp.modules.common.megatron.clip_grads import (
    clip_grad_norm_distributed_optimizer,
    clip_grad_norm_fp32,
)
from nemo.collections.nlp.modules.common.megatron.megatron_init import initialize_model_parallel_for_nemo
from nemo.collections.nlp.modules.common.megatron.module import Float16Module
from nemo.collections.nlp.modules.common.megatron.utils import ApexGuardDefaults
from nemo.collections.nlp.modules.common.tokenizer_utils import get_nmt_tokenizer
from nemo.collections.nlp.parts import utils_funcs
from nemo.collections.nlp.parts.nlp_overrides import NEMO_MEGATRON_MODEL_PARALLEL_APPSTATE_OVERRIDE, GradScaler
from nemo.collections.nlp.parts.utils_funcs import activation_to_func
from nemo.core.optim import MainParamsOptimizerWrapper, prepare_lr_scheduler
from nemo.utils import AppState, logging, str_to_dtype
from nemo.utils.get_rank import is_global_rank_zero

try:
    from apex.transformer.pipeline_parallel.utils import get_num_microbatches

    HAVE_APEX = True

except (ImportError, ModuleNotFoundError):

    HAVE_APEX = False


try:
    from megatron.core import ModelParallelConfig, parallel_state
    from megatron.core.transformer.module import Float16Module as MCoreFloat16Module
    from megatron.core.transformer.transformer_config import TransformerConfig
    from megatron.core.utils import init_method_normal, scaled_init_method_normal

    HAVE_MEGATRON_CORE = True

except (ImportError, ModuleNotFoundError):

    ModelParallelConfig = ApexGuardDefaults

    HAVE_MEGATRON_CORE = False

try:
    from megatron.core import Timers

    HAVE_MEGATRON_CORE_TIMERS = True
except (ImportError, ModuleNotFoundError):
    HAVE_MEGATRON_CORE_TIMERS = False

__all__ = ["MegatronBaseModel"]


class MegatronBaseModel(NLPModel):
    """
    Megatron base class. All NeMo Megatron models inherit from this class.

    - Initialize the model parallel world for nemo.
    - Turn on all of the nvidia optimizations.
    - If `cfg.tokenizer` is available, it loads the tokenizer and pad the vocab to the
      correct size for tensor model parallelism.
    - If using distributed optimizer, configure to be compatible
      with O2 level optimizations and/or model parallelism.
    - Perform gradient clipping: `grad_clip_pl_default` triggers
      the PyTorch Lightning default implementation, `with_distributed_adam` triggers
      the distributed optimizer's implementation, `megatron_amp_O2` triggers gradient clipping on the main grads,
      and otherwise gradient clipping is performed on the model grads.

    """

    def __init__(self, cfg: DictConfig, trainer: Trainer, no_lm_init=True):

        if not HAVE_MEGATRON_CORE:
            raise ImportError(
                "megatron-core was not found. Please see the NeMo README for installation instructions: https://github.com/NVIDIA/NeMo#megatron-gpt."
            )

        if trainer is None:
            raise ValueError(f"Trainer cannot be None for Megatron-based models. Please provide a PTL trainer object.")

        if cfg.get('use_flash_attention', False) and not HAVE_FLASH_ATTENTION:
            raise ImportError(
                "flash_attn was not found. Please see the installation instructions: https://github.com/HazyResearch/flash-attention."
                "If you use flash_attn with triton. Please install triton==2.0.0.dev20221202."
            )

        # this prevents base constructor from initializing tokenizer
        self.tokenizer = None

        with open_dict(cfg):
            if cfg.get('precision', None) is None:
                cfg.precision = trainer.precision

        super().__init__(cfg, trainer=trainer, no_lm_init=no_lm_init)

        # TODO: @maanug-nv consolidate into one attribute (requires lots of changes in subclasses)
        self.torch_dtype = utils_funcs.torch_dtype_from_precision(self.cfg.precision)  # Mixed precision datatype
        self.autocast_dtype = self.torch_dtype  # Mixed precision datatype
        # instantiate weights in mixed precision datatype if using megatron amp O2
        self.params_dtype = (
            self.torch_dtype
            if self.torch_dtype in [torch.bfloat16, torch.float16] and self.cfg.get('megatron_amp_O2', False)
            else torch.float32
        )

<<<<<<< HEAD
=======
        self.megatron_timers = None
        if self.cfg.get('enable_megatron_timers', False) and HAVE_MEGATRON_CORE_TIMERS:
            self.megatron_timers_cfg = dict(self.cfg.get('megatron_timer_kwargs', dict()))
            if 'log_every_n_steps' not in self.megatron_timers_cfg:
                self.megatron_timers_cfg['log_every_n_steps'] = self.trainer.log_every_n_steps
            if 'log_option' not in self.megatron_timers_cfg:
                self.megatron_timers_cfg['log_option'] = 'minmax'  # minmax, max, all
            if 'barrier' not in self.megatron_timers_cfg:
                self.megatron_timers_cfg['barrier'] = False
            self.megatron_timers = Timers(log_level=2, log_option=self.megatron_timers_cfg['log_option'])

>>>>>>> 05d5218c
        # set the megatron core model parallel config
        self.model_parallel_config: ModelParallelConfig = self.build_model_parallel_config()

        self.with_distributed_adam = cfg.optim.get('name') == 'distributed_fused_adam'
        self.with_megatron_fused_adam = cfg.optim.get('name') == 'megatron_fused_adam'

        # used in NVIDIA NGC PyTorch containers
        self._enable_nvidia_optimizations()

        if self._cfg.get('use_cpu_initialization', False) is False:
            torch.cuda.set_device(trainer.local_rank)

        # buffer used during train_step for logging average loss over gradient accumulation steps
        self._reduced_loss_buffer = []

        # Overrides used when converting checkpoints
        if os.environ.get(NEMO_MEGATRON_MODEL_PARALLEL_APPSTATE_OVERRIDE, "false").lower() == "true":
            app_state = AppState()
            init_world_size = (
                app_state.tensor_model_parallel_size
                * app_state.pipeline_model_parallel_size
                * (app_state.expert_model_parallel_size or 1)
            )
            init_global_rank = app_state.global_rank
            init_local_rank = app_state.local_rank
        else:
            init_world_size = trainer.world_size
            init_global_rank = trainer.global_rank
            init_local_rank = trainer.local_rank

        # Set virtual pipeline size to None if it is 1 and
        # confirm that the number of model chunks is the same across all pipeline stages.
        vp_size = self.cfg.get('virtual_pipeline_model_parallel_size', None)

        if vp_size is not None:
            if vp_size == 1:
                vp_size = None
            else:
                assert (
                    self.cfg.num_layers // self.cfg.pipeline_model_parallel_size
                ) % vp_size == 0, 'Make sure the number of model chunks is the same across all pipeline stages.'

        initialize_model_parallel_for_nemo(
            world_size=init_world_size,
            global_rank=init_global_rank,
            local_rank=init_local_rank,
            tensor_model_parallel_size=cfg.get('tensor_model_parallel_size', 1),
            expert_model_parallel_size=cfg.get('expert_model_parallel_size', 1),
            pipeline_model_parallel_size=cfg.get('pipeline_model_parallel_size', 1),
            virtual_pipeline_model_parallel_size=vp_size,
            pipeline_model_parallel_split_rank=cfg.get('pipeline_model_parallel_split_rank', 0),
            context_parallel_size=cfg.get('context_parallel_size', 1),
            micro_batch_size=cfg.get('micro_batch_size'),
            global_batch_size=cfg.get('global_batch_size'),
            rampup_batch_size=cfg.get('rampup_batch_size', None),
            use_fp8=cfg.get('fp8', False),
            init_mpi_proc_group=cfg.get('ub_tp_comm_overlap', False),
            seed=self.cfg.get('seed', 1234),
            apex_transformer_log_level=self.cfg.get('apex_transformer_log_level', 30),
        )

        # This must be called after initialize model parallel since it needs to know the data parallel size
        self._validate_and_override_config()

        # set the megatron core model parallel config
        self.model_parallel_config: ModelParallelConfig = self.build_model_parallel_config()

        self.grad_clip_pl_default = False  # use pytorch default for gradient clipping. Default False

        if hasattr(self._cfg, "tokenizer") or (
            hasattr(self._cfg, "encoder_tokenizer") and hasattr(self._cfg, "decoder_tokenizer")
        ):
            # build tokenizer (defaults to nemo supported tokenizers)
            self._build_tokenizer()

            # manipulate vocabulary (e.g., pad vocabulary for better efficiency)
            self._build_vocab()

        # TODO: remove this when PTL 1.7.3 is released
        _FxValidator.functions["configure_gradient_clipping"] = {
            "allowed_on_step": (False, True),
            "allowed_on_epoch": (False, True),
            "default_on_step": True,
            "default_on_epoch": False,
        }

        self.gc_interval = cfg.get('gc_interval', 0)
        # Do manual garbage collection during validation routine when gc_interval > 0
        self.gc_in_validation = bool(int(os.getenv("NEMO_MANUAL_GC_IN_VALIDATION", 1)))
        assert self.gc_interval >= 0, "gc_interval should be an integer value larger than or equal to 0."
        # If gc_interval > 0, memory garbage collection is manually controlled.
        # The automatic garbage collector sould be disabled before training starts.
        if self.gc_interval > 0:
            gc.disable()
            self.validation_global_step = 1

        self.use_fsdp = cfg.get('fsdp', False)

    def setup_transformer_engine_tp_groups(self):
        """ This should be called after model parallel groups have been initialized
            and only needs to be called when using Transformer Engine.
        """
        for module in self.get_model_module_list():
            """Set TP group
               Copied from: https://github.com/NVIDIA/TransformerEngine/blob/main/transformer_engine/pytorch/transformer.py#L398
            """
            # Deep iterate but skip self to avoid infinite recursion.
            for index, child in enumerate(module.modules()):
                if index == 0:
                    continue
                if hasattr(child, "set_tensor_parallel_group"):
                    tp_group = parallel_state.get_tensor_model_parallel_group()
                    child.set_tensor_parallel_group(tp_group)

    def setup_transformer_engine_cp_groups(self):
        """ This should be called after context parallel groups have been initialized
            and only needs to be called when using Transformer Engine.
        """
        cp_stream = torch.cuda.Stream()

        for module in self.get_model_module_list():
            """Set context parallel running
               Copied from: https://github.com/NVIDIA/TransformerEngine/blob/main/transformer_engine/pytorch/transformer.py
            """
            # Deep iterate but skip self to avoid infinite recursion.
            for index, child in enumerate(module.modules()):
                if index == 0:
                    continue
                if hasattr(child, "set_context_parallel_group"):
                    child.set_context_parallel_group(
                        parallel_state.get_context_parallel_group(),
                        parallel_state.get_context_parallel_global_ranks(),
                        cp_stream,
                    )

    def _wrap_model_for_O2(self):
        """ Wraps self.model in a float16 wrapper if the model is using megatron amp O2.
            Args:
                model: The model to wrap. Can be a list of modules or a single module.
            Returns:
                The wrapped model. Returns a list of wrapped modules or a single wrapped module.
        """
        is_mcore_model = self.__dict__.get('mcore_gpt', False) or self.__dict__.get('mcore_bert', False)

        Float16Wrapper = MCoreFloat16Module if is_mcore_model else Float16Module

        nemo_args = {'config': self.model_parallel_config, 'precision': self.cfg.precision}

        if type(self).__name__ == 'MegatronGPTModel':
            nemo_args['share_token_embeddings'] = self.cfg.get('share_embeddings_and_output_weights', True)

        mcore_args = {
            'config': self.transformer_config,
        }

        args = mcore_args if is_mcore_model else nemo_args

        # Model wrapper to convert both model and inputs to half precision
        if isinstance(self.model, list):
            converted_model = []
            for module in self.model:
                args['module'] = module
                converted_model.append(Float16Wrapper(**args))
            self.model = converted_model
        else:
            args['module'] = self.model
            self.model = Float16Wrapper(**args)

        args.pop('module')

    def get_model_module_list(self):
        if isinstance(self.model, list):
            return [
                model.module if isinstance(model, (Float16Module, MCoreFloat16Module)) else model
                for model in self.model
            ]
        elif isinstance(self.model, (Float16Module, MCoreFloat16Module)):
            return [self.model.module]
        else:
            return [self.model]

    def _reconfigure_val_batches(self):
        """
        Reconfigure trainer.limit_val_batches for pretraining
        """
<<<<<<< HEAD
        if isinstance(self.trainer.limit_val_batches, int):
            # Override limit_val_batches to be a multiple of num microbatches and so there are limit_val_batches//num_micro_batches num of global batches
            self.trainer.limit_val_batches *= get_num_microbatches()
=======
        # Override limit_val_batches to be a multiple of num microbatches and so there are limit_val_batches//num_micro_batches num of global batches
        if isinstance(self.trainer.limit_val_batches, int):
            self.trainer.limit_val_batches *= get_num_microbatches()
        else:
            assert isinstance(self.trainer.limit_val_batches, float)
            # Don't reconfigure if limit_val_batches is 0.0 or if there's no val dataloader
            if self.trainer.limit_val_batches == 0.0 or self._validation_dl is None:
                return
            # len(self._validation_dl) returns len as num of microbatches
            val_len_in_micro_batches = len(self._validation_dl)
            if self._validation_ds is not None and len(self._validation_dl) != float("inf"):
                if self.trainer.limit_val_batches == 1.0:
                    self.trainer.limit_val_batches = val_len_in_micro_batches
                else:
                    limit_val_micro_batches = int(val_len_in_micro_batches * self.trainer.limit_val_batches)
                    if limit_val_micro_batches == 0 and self.trainer.limit_val_batches > 0.0:
                        min_percentage = 1.0 / len(self._validation_dl)
                        raise MisconfigurationException(
                            f"You requested to check {self.trainer.limit_val_batches} of the val_dataloader but"
                            f" {self.trainer.limit_val_batches} * {len(self._validation_dl)} < 1. Please increase the"
                            f" `limit_val_batches` argument. Try at least"
                            f" `limit_val_batches={min_percentage}`"
                        )
                    # Make sure trainer.limit_val_batches is a multiple of num of microbatches
                    if limit_val_micro_batches < get_num_microbatches():
                        self.trainer.limit_val_batches = get_num_microbatches()
                    else:
                        self.trainer.limit_val_batches = (
                            limit_val_micro_batches - limit_val_micro_batches % get_num_microbatches()
                        )

>>>>>>> 05d5218c
        # Override num sanity steps to be a multiple of num of microbatches
        self.trainer.num_sanity_val_steps *= get_num_microbatches()

    def _enable_nvidia_optimizations(self):
        "These optimizations are present in NVIDIA NGC PyTorch Containers"

        # NVIDIA container version check
        nvidia_torch_version = os.getenv('NVIDIA_PYTORCH_VERSION', None)

        # Support DLFW master container
        if nvidia_torch_version == 'master':
            nvidia_torch_version = datetime.now().strftime('%y.%m')

        if nvidia_torch_version is not None:
            try:
                NVIDIA_TORCH_MAJOR = int(nvidia_torch_version.split('.')[0])
            except Exception:
                NVIDIA_TORCH_MAJOR = 0
            try:
                NVIDIA_TORCH_MINOR = int(nvidia_torch_version.split('.')[1])
            except Exception:
                NVIDIA_TORCH_MINOR = 0

            # Apex Persistent layer norm is supported from Nvidia PyTorch container v21.11
            # This only depends on Apex version?
            if NVIDIA_TORCH_MAJOR < 21 or (NVIDIA_TORCH_MAJOR == 21 and NVIDIA_TORCH_MINOR < 11):
                self.cfg.persist_layer_norm = False

            # NVFUSER available starting with 21.11
            if NVIDIA_TORCH_MAJOR >= 21 or (NVIDIA_TORCH_MAJOR == 21 and NVIDIA_TORCH_MINOR >= 11):

                # NVFUSER
                torch._C._jit_set_profiling_executor(True)
                torch._C._jit_set_profiling_mode(True)
                torch._C._jit_override_can_fuse_on_cpu(False)
                torch._C._jit_override_can_fuse_on_gpu(False)
                torch._C._jit_set_texpr_fuser_enabled(False)
                torch._C._jit_set_nvfuser_enabled(True)
                torch._C._debug_set_autodiff_subgraph_inlining(False)
        else:
            # Not a Nvidia container. NVFUSER Dependency check is on users
            pass

    def _build_tokenizer(self):
        """
        Default tokenizer is based on available nemo tokenizers.
        Override this method to use an external tokenizer.
        All tokenizers are expected to provide compatible interface.
        Override default Encoder-decoder tokenizer to use legacy=True for sentencepiece.
        """
        if hasattr(self._cfg.tokenizer, "sentencepiece_legacy"):
            legacy = self._cfg.tokenizer.sentencepiece_legacy
        else:
            legacy = True if self._cfg.tokenizer.library == 'sentencepiece' else False
        self.tokenizer = get_nmt_tokenizer(
            library=self._cfg.tokenizer.library,
            model_name=self._cfg.tokenizer.type,
            tokenizer_model=self.register_artifact("tokenizer.model", self._cfg.tokenizer.get('model', None)),
            vocab_file=self.register_artifact("tokenizer.vocab_file", self._cfg.tokenizer.get('vocab_file', None)),
            merges_file=self.register_artifact("tokenizer.merge_file", self._cfg.tokenizer.get('merge_file', None)),
            use_fast=self.cfg.tokenizer.get('use_fast', False),
            delimiter=self.cfg.tokenizer.get('delimiter', None),
            special_tokens=self.cfg.tokenizer.get('special_tokens', None),
<<<<<<< HEAD
=======
            trust_remote_code=self.cfg.tokenizer.get('trust_remote_code', False),
>>>>>>> 05d5218c
            legacy=legacy,
        )

        if self._cfg.tokenizer.get('additional_special_tokens', None) is not None:
            tokens_list = omegaconf.OmegaConf.to_object(self._cfg.tokenizer.additional_special_tokens)
            self.tokenizer.add_special_tokens(tokens_list)

    def on_train_start(self) -> None:
        super().on_train_start()
        self.init_global_step = self.trainer.global_step

    def on_validation_start(self) -> None:
        super().on_validation_start()
        if self.gc_interval > 0 and self.gc_in_validation:
            gc.collect()

    def on_validation_end(self) -> None:
        super().on_validation_end()
        if self.gc_interval > 0 and self.gc_in_validation:
            gc.collect()

    def build_transformer_config(self) -> TransformerConfig:
        """ Builds the megatron core transformer config for the model.
            For attributes in the nemo model config that are the same
            as the megatron core TransformerConfig, we will use the value from the nemo model config.
            For attributes in TransformerConfig that are not in the nemo model config, we add custom logic.
        """

        # create a dictionary copy of the model config
        cfg = OmegaConf.to_container(self.cfg, resolve=True)

        # create a dict to store the transformer config arguments
        transformer_config_dict = {}

        # get model parallel configs from the base class
        model_parallel_config = self.build_model_parallel_config()

        add_bias_linear = self.cfg.get('bias', True)
<<<<<<< HEAD
=======
        add_qkv_bias = self.cfg.get('qkv_bias', False)
>>>>>>> 05d5218c

        activation = self.cfg.get('activation', 'gelu')
        gated_linear_unit = activation.endswith('glu')
        # TODO: need to check which activation functions are supported in mcore
        activation_func = activation_to_func(activation)

        normalization = self.cfg.get('normalization', 'LayerNorm')

        init_method_std = self.cfg.get('init_method_std', 0.02)
        # default used in mcore
        init_method = init_method_normal(init_method_std)

        output_layer_init_method = init_method
        num_layers = self.cfg.get('num_layers', 1)
        use_scaled_init_method = self.cfg.get('use_scaled_init_method', True)
        if use_scaled_init_method:
            output_layer_init_method = scaled_init_method_normal(init_method_std, num_layers=num_layers)

        attention_softmax_in_fp32 = False  # not currently used in NeMo unless apply_query_key_layer_scaling is True
        apply_query_key_layer_scaling = self.cfg.get('apply_query_key_layer_scaling', False)

<<<<<<< HEAD
=======
        rotary_interleaved = self.cfg.get('rotary_interleaved', False)

>>>>>>> 05d5218c
        fp16_enabled = self.trainer.precision in [16, '16', '16-mixed']
        if apply_query_key_layer_scaling:
            if fp16_enabled:
                os.environ["NVTE_APPLY_QK_LAYER_SCALING"] = "1"
            else:
                logging.warning(
                    "apply_query_key_layer_scaling is only enabled when using FP16, setting it to False "
                    "and setting NVTE_APPLY_QK_LAYER_SCALING=0"
                )
                os.environ["NVTE_APPLY_QK_LAYER_SCALING"] = "0"
                apply_query_key_layer_scaling = False

        if apply_query_key_layer_scaling:
            attention_softmax_in_fp32 = True

        bias_activation_fusion = self.cfg.get('bias_activation_fusion', True)

        bias_dropout_fusion = self.cfg.get('bias_dropout_add_fusion', True)

<<<<<<< HEAD
        apply_rope_fusion = self.cfg.get('apply_rope_fusion', True)
=======
        # @chcui default rope fusion to false until #8590 is closed.
        apply_rope_fusion = self.cfg.get('apply_rope_fusion', False)
>>>>>>> 05d5218c

        # TODO: need to check if recompute APIs are matching up properly
        recompute_granularity = self.cfg.get('activations_checkpoint_granularity', None)
        recompute_method = self.cfg.get('activations_checkpoint_method', None)
        recompute_num_layers = self.cfg.get('activations_checkpoint_num_layers', None)

        # any configs that are not in the nemo model config will be added here
        config_mapping = {
            'apply_query_key_layer_scaling': apply_query_key_layer_scaling,
            'apply_residual_connection_post_layernorm': False,  # we don't use this in NeMo
            'layernorm_zero_centered_gamma': False,
            'add_bias_linear': add_bias_linear,
<<<<<<< HEAD
=======
            'add_qkv_bias': add_qkv_bias,
>>>>>>> 05d5218c
            'gated_linear_unit': gated_linear_unit,
            'activation_func': activation_func,
            'normalization': normalization,
            'init_method': init_method,
            'output_layer_init_method': output_layer_init_method,
            'attention_softmax_in_fp32': attention_softmax_in_fp32,
            'bias_activation_fusion': bias_activation_fusion,
            'bias_dropout_fusion': bias_dropout_fusion,
            'apply_rope_fusion': apply_rope_fusion,
            'recompute_granularity': recompute_granularity,
            'recompute_method': recompute_method,
            'recompute_num_layers': recompute_num_layers,
            'distribute_saved_activations': False,  # not currently used in NeMo
            'fp8': None,
<<<<<<< HEAD
=======
            'rotary_interleaved': rotary_interleaved,
            'deallocate_pipeline_outputs': True,
>>>>>>> 05d5218c
        }

        # populate the transformer config dict
        for field in fields(TransformerConfig):
            # config mapping has second highest priority
            if field.name in config_mapping:
                transformer_config_dict[field.name] = config_mapping[field.name]
            # then config
            elif field.name in cfg:
                transformer_config_dict[field.name] = cfg[field.name]
            # then model parallel config
            elif field in fields(model_parallel_config):
                transformer_config_dict[field.name] = getattr(model_parallel_config, field.name)
            else:
                logging.warning(
                    f"The model: {self} does not have field.name: {field.name} in its cfg. "
                    f"Add this key to cfg or config_mapping to make to make it configurable."
                )

        transformer_config = TransformerConfig(**transformer_config_dict)

        return transformer_config

    def _build_vocab(self):
        """
        Manipulate vocabulary (e.g., pad vocabulary for increased performance)/
        """
        # TODO: add config to allow to disable it?
        self.padded_vocab_size = self._vocab_size_with_padding(
            orig_vocab_size=self.tokenizer.vocab_size,
            make_vocab_size_divisible_by=self._cfg.get('make_vocab_size_divisible_by', 128),
            tensor_model_parallel_size=self._cfg.get('tensor_model_parallel_size', 1),
        )

    def _vocab_size_with_padding(self, orig_vocab_size, make_vocab_size_divisible_by, tensor_model_parallel_size):
        """Pad vocab size so it is divisible by model parallel size and
        still having GPU friendly size."""

        after = orig_vocab_size
        multiple = make_vocab_size_divisible_by * tensor_model_parallel_size
        while (after % multiple) != 0:
            after += 1
        logging.info(
            f'Padded vocab_size: {after}, original vocab_size: {orig_vocab_size}, dummy tokens: {after - orig_vocab_size}.'
        )
        return after

    def get_parameters_with_grad(self):
        """
        Get all parameters with grad from optimizer param groups
        """
        params = []
        for param_group in self._optimizer_param_groups:
            for param in param_group['params']:
                if (
                    param.grad is not None
                ):  # (@adithyare) adapter training with pp>1 can result in params with no grads
                    params.append(param)
        return params

    def configure_gradient_clipping(self, *args, **kwargs):
        """PTL hook to configure gradients.
           We use gradient clipping implementation from megatron-lm.
        """
        clip_val = self.trainer.gradient_clip_val
        if clip_val is None:
            return

        clip_val = float(clip_val)
        if clip_val <= 0:
            return

        if self.with_megatron_fused_adam:
            # Gradient clipping is done in optimizer step
            return

        if self.grad_clip_pl_default:
            # use the default behavior
            return super().configure_gradient_clipping(*args, **kwargs)

        if self.with_distributed_adam:
            grad_norm = clip_grad_norm_distributed_optimizer(self._optimizer, clip_val)
        else:
            if self.megatron_amp_O2:
                # grep fp32 master parameters for gradient clipping
                parameters = self._optimizer.get_parameters_with_grad()
            else:
                parameters = self.get_parameters_with_grad()
            grad_norm = clip_grad_norm_fp32(parameters=parameters, max_norm=clip_val, use_fsdp=self.use_fsdp,)

        self.log('grad_norm', grad_norm, rank_zero_only=True, batch_size=1)

    def allreduce_gradients(self):
        """Reduce gradients across data parallel ranks.
           Modified from megatron-lm: https://github.com/NVIDIA/Megatron-LM/blob/d41696840ed0a7edb7e0499eb82a48ae112d9bb3/megatron/model/distributed.py#L188
        """
        # Bucketize and all-reduce
        buckets = {}
        for param in self.parameters():
            if param.requires_grad and param.grad is not None:
                tp = param.data.type()
                if tp not in buckets:
                    buckets[tp] = []
                buckets[tp].append(param)
                # param.main_grad = param.grad

        # For each bucket, all-reduce and copy all-reduced grads.
        for tp in buckets:
            bucket = buckets[tp]
            grads = [param.grad.data for param in bucket]
            coalesced = torch._utils._flatten_dense_tensors(grads)
            coalesced /= parallel_state.get_data_parallel_world_size(with_context_parallel=True)
            torch.distributed.all_reduce(
                coalesced, group=parallel_state.get_data_parallel_group(with_context_parallel=True)
            )
            for buf, synced in zip(grads, torch._utils._unflatten_dense_tensors(coalesced, grads)):
                buf.copy_(synced)

    def reduce_overlap_gradients(self, params=None):
        """Reduce grads if overlapped grad sync is enabled

        Used for pipeline parallelism with the distributed Adam
        optimizer. In the first pipeline stage, the grad sync is
        overlapped with the final backward pass. In other pipeline
        stages, the grad sync is deferred until the bubble overhead.

        """
        if self.with_distributed_adam and self._optimizer.overlap_grad_sync:
            if params is None:
                params = self._optimizer.parameters()
            self._optimizer.try_grad_sync(params)

    def sync_overlap_parameters(self, params=None):
        if self.with_distributed_adam:
            self._optimizer._try_start_bucket_param_sync(params)

    def on_train_batch_end(self, outputs, dataloader_iter: Any, batch_idx: int, unused: Optional[int] = 0) -> None:
        super().on_train_batch_end(outputs, dataloader_iter, batch_idx)

        # Megatron Timers
        if self.megatron_timers:
            if self.global_step % self.megatron_timers_cfg["log_every_n_steps"] == 0:
                logging.info(
                    "\n " + self.megatron_timers.get_all_timers_string(barrier=self.megatron_timers_cfg["barrier"])
                )

        # TODO: Replace with newer override for scheduler.step() instead of
        # search for plugins for fp16 GradScalar
        if self.trainer.precision_plugin is not None and isinstance(
            self.trainer.precision_plugin, MixedPrecisionPlugin
        ):
            precision_plugin = self.trainer.precision_plugin

            if (
                hasattr(precision_plugin, 'scaler')
                and precision_plugin.scaler is not None
                and isinstance(precision_plugin.scaler, GradScaler)
            ):
                grad_scaler = precision_plugin.scaler

                # If the grad scaler skipped its optimizer step due to infs/nans,
                # decrement the step of all schedulers.
                if grad_scaler.optimizer_update_skipped is not None and grad_scaler.optimizer_update_skipped is True:
                    scheduler_cfgs = self.trainer.lr_scheduler_configs

                    if not scheduler_cfgs or not self.trainer.lightning_module.automatic_optimization:
                        return

                    for scheduler_cfg in scheduler_cfgs:
                        # Decrement the counter by 2, then perform a scheduler.step() to perform a no-up
                        # as well as update the optimizer lr in all param groups
                        scheduler_cfg.scheduler.last_epoch -= 2
                        scheduler_cfg.scheduler.step()

                    # Removing the line below because it messes up train_valid_test_num_samples calculation.
                    # self.trainer.fit_loop.max_steps = self.trainer.fit_loop.max_steps + 1

                    # Reset the optimizer update skipped to `None` - this is to prevent scheduler no-ops during
                    # accumulated gradient updates.
                    grad_scaler.optimizer_update_skipped = None

        if self.gc_interval > 0 and (self.trainer.global_step % self.gc_interval == 0):
            gc.collect()

    def on_validation_batch_end(self, outputs, batch: Any, batch_idx: int, dataloader_idx: int = 0) -> None:
        super().on_validation_batch_end(outputs, batch, batch_idx, dataloader_idx)

        if self.gc_interval > 0 and self.gc_in_validation:
            if self.validation_global_step % self.gc_interval == 0:
                gc.collect()
            self.validation_global_step += 1

    def setup_optimization(
        self, optim_config: Optional[Union[DictConfig, Dict]] = None, optim_kwargs: Optional[Dict[str, Any]] = None,
    ):
        # Ensure `max_steps` is set correctly
        optim_config = self._optim_config_copy(optim_config)
        if optim_config is not None and 'sched' in optim_config and optim_config.sched.get('max_steps') is None:
            with open_dict(optim_config):
                optim_config.sched.max_steps = self._get_max_steps()

        optim_kwargs = {} if optim_kwargs is None else optim_kwargs.copy()

        def get_config_arg(key: str, default_value: Optional[Any] = None) -> Any:
            """Get keyword argument from config"""
            val = None
            if val is None and optim_kwargs:
                val = optim_kwargs.get(key, None)
            if val is None and optim_config:
                val = optim_config.get(key, None)
            if val is None and self._cfg.optim:
                val = self._cfg.optim.get(key, None)
            if val is None:
                val = default_value
            return val

        if self.with_distributed_adam:
            # Allocate contiguous grad buffer to avoid extra copies
            optim_kwargs['contiguous_grad_buffer'] = get_config_arg('contiguous_grad_buffer', True)
            if self.megatron_amp_O2 and not optim_kwargs['contiguous_grad_buffer']:
                raise ValueError(
                    "Distributed Adam optimizer requires contiguous param buffer for O2. "
                    "Either enable contiguous_grad_buffer or disable megatron_amp_O2."
                )

            # Optimizer dtype
            optim_dtype = str_to_dtype(get_config_arg('dtype', torch.float32))
            optim_kwargs['dtype'] = optim_dtype

            # Make sure embedding grad reductions are in FP32
            if optim_dtype == torch.float32:
                for name, param in self.named_parameters():
                    if 'word_embedding' in name or 'position_embedding' in name or 'output_layer' in name:
                        param._with_fp32_optimizer = True

            # Match param allgather with model dtype
            model_dtype = torch.float32
            if self.megatron_amp_O2 and hasattr(self, 'autocast_dtype'):
                model_dtype = self.autocast_dtype
            optim_kwargs['param_sync_dtype'] = model_dtype

            # Determine whether to store master params in optimizer
            if self.cfg.get('fp8_params', False):
                optim_kwargs['store_params'] = True
            elif optim_dtype == model_dtype:
                optim_kwargs['store_params'] = False
            elif optim_dtype == torch.float32 and model_dtype == torch.bfloat16:
                optim_kwargs['store_params'] = False
                optim_kwargs['store_param_remainders'] = True
            else:
                optim_kwargs['store_params'] = True

        return super().setup_optimization(optim_config=optim_config, optim_kwargs=optim_kwargs)

    def configure_optimizers(self):
        self.setup_optimization()

        # Wrap the baseline optimizer with the optimizer class with master parameters
        if self.megatron_amp_O2 and not self.with_distributed_adam and self._optimizer is not None:
            if self.torch_dtype == torch.bfloat16:
                fp32_grad_accum = True
                contiguous_grad_bucket = True
            elif self.torch_dtype == torch.float16:
                fp32_grad_accum = False
                # TODO: contiguous grad bucket for fp16 is also planned to be supported
                contiguous_grad_bucket = False
                raise ValueError(
                    "fp16 training is not yet supported with O2. Please set megatron_amp_O2 to False in the model config."
                )

            # if using tensor parallel only, we automatically use async grad all-reduce
            # if using pipeline parallel or sequence parallel or gradient accumulation fusion, then we disable it
            if (
                self.cfg.get('pipeline_model_parallel_size', 1) == 1
                and not (
                    self.cfg.get('sequence_parallel', False) or self.cfg.get('gradient_accumulation_fusion', False)
                )
                and self.cfg.get('async_grad_allreduce', True)
            ):
                async_grad_allreduce = True
            else:
                async_grad_allreduce = False

            if async_grad_allreduce:
                # we need this to be configurable until make_nccl_premul_sum is in public PyTorch.
                # currently cannot be imported in PyTorch 1.12.0
                grad_div_ar_fusion = self.cfg.get('grad_div_ar_fusion', False)
            else:
                grad_div_ar_fusion = False

            self._optimizer = MainParamsOptimizerWrapper(
                self._optimizer,
                fp32_grad_accum=fp32_grad_accum,
                contiguous_grad_bucket=contiguous_grad_bucket,
                async_grad_allreduce=async_grad_allreduce,
                grad_div_ar_fusion=grad_div_ar_fusion,
                grad_allreduce_chunk_size_mb=self.cfg.get('grad_allreduce_chunk_size_mb', 125),
            )

            if hasattr(self._cfg.optim, 'sched'):
                sched_config = self._cfg.optim.sched
                self._scheduler = prepare_lr_scheduler(
                    optimizer=self._optimizer, scheduler_config=sched_config, train_dataloader=self._train_dl
                )

        if getattr(self._cfg.optim, 'sched', None) is not None and self._scheduler is None:
            # The error below refers in particular to logs from `prepare_lr_scheduler()` (when it retunrs `None`).
            raise AssertionError(
                "A scheduler config exists but no scheduler was instantiated! Previous logs may help identify the "
                "root cause of this issue."
            )

        # Configure distributed optimizer
        if self.with_distributed_adam:

            # Initialize param buckets if explicitly provided
            if getattr(self, 'distributed_adam_buckets', None) is not None:
                for bucket in self.distributed_adam_buckets:
                    self._optimizer.init_params_bucket(bucket)
                self._optimizer.init_params_bucket(self.parameters())
            if hasattr(self, 'distributed_adam_buckets'):
                del self.distributed_adam_buckets

            # Make sure all params are initialized so main grads are
            # available
            # Note: Consolidate grads without overlap
            overlap_params = []
            no_overlap_params = []
            for p in self.parameters():
                if p.requires_grad:
                    if getattr(p, '_disable_overlap_grad_sync', False):
                        no_overlap_params.append(p)
                    else:
                        overlap_params.append(p)
            self._optimizer.init_params(reversed(overlap_params))
            self._optimizer.init_params(reversed(no_overlap_params))

            # Initialize contiguous parameter buffer
            if self._optimizer.contiguous_param_buffer:
                self._optimizer.init_param_buffer()

        if self._scheduler is None:
            return self._optimizer
        else:
            return [self._optimizer], [self._scheduler]

    def compute_consumed_samples(self, steps_since_resume=0):
        app_state = AppState()

        if self.cfg.get('rampup_batch_size', None):
            from apex.transformer.pipeline_parallel.utils import _GLOBAL_NUM_MICROBATCHES_CALCULATOR

            current_global_batch_size = getattr(_GLOBAL_NUM_MICROBATCHES_CALCULATOR, 'current_global_batch_size', 1)
            consumed_samples = self.prev_consumed_samples + self.if_first_step * current_global_batch_size
        else:
            consumed_samples = (
                self.init_consumed_samples
                + steps_since_resume
                * app_state.data_parallel_size
                * self.cfg.micro_batch_size
                * get_num_microbatches()
            )
        return int(consumed_samples)

    def _compute_consumed_samples_after_training_step(self):
        # Add +1 to account for the current batch, which is not counted yet in `trainer.global_step`.
<<<<<<< HEAD
=======
        if not hasattr(self, 'init_global_step'):
            self.init_global_step = 0  # in case this method is called before training starts.
>>>>>>> 05d5218c
        return self.compute_consumed_samples(self.trainer.global_step + 1 - self.init_global_step)

    def _extract_consumed_samples_from_ckpt(self, ckpt_path):
        try:
            init_consumed_samples = int(float(re.findall(r"consumed_samples\=([0-9]+.[0-9]+)", ckpt_path)[0]))
        except (ValueError, TypeError, IndexError):
            logging.warning("Cannot parse the checkpoint file to get the consumed samples. assume it is zero.")
            init_consumed_samples = 0

        return init_consumed_samples

    def _validate_and_override_config(self):
        """ Certain configurations might be incompatible or discouraged.
            We can check for them here and override if necessary.
        """
        app_state = AppState()

        if self.cfg.get('sequence_parallel', False) and self.cfg.get('tensor_model_parallel_size', 1) == 1:
            logging.info(
                "Sequence parallel should only be used with tensor parallel size > 1. Setting sequence parallel to False"
            )
            with open_dict(self.cfg):
                self.cfg.sequence_parallel = False

        # Gradient accumulation fusion does not work with our baseline implementaiton of
        # async grad allreduce. This should be fixed!
        # For now we must disable it whenever using the baseline implementaion.
        # The distributed adam from apex does work with gradient accumulation fusion.
        distributed_fused_adam = self.cfg.optim.get('name', 'fused_adam') == 'distributed_fused_adam'
        pipeline_model_parallel_size = self.cfg.get('pipeline_model_parallel_size', 1)
        data_parallel_size = app_state.data_parallel_size

        if self.cfg.get('gradient_accumulation_fusion', False):
            if data_parallel_size > 1 and pipeline_model_parallel_size == 1 and not distributed_fused_adam:
                logging.info(
                    "When not using pipeline model parallel, gradient accumulation fusion can only be used with distributed_fused_adam."
                )
                with open_dict(self.cfg):
                    self.cfg.gradient_accumulation_fusion = False
            if self.cfg.get('fsdp', False):
                logging.info("When using FSDP, gradient accumulation cannot be fused to gradient computation.")
                with open_dict(self.cfg):
                    self.cfg.gradient_accumulation_fusion = False
            if not self.cfg.get('megatron_amp_O2', False):
                logging.info("Gradient accumulation fusion can only be used with megatron amp O2 mixed precision.")
                with open_dict(self.cfg):
                    self.cfg.gradient_accumulation_fusion = False

        if self.cfg.get('use_emha', False):
            raise ValueError('use_emha is not yet supported please set to False')

        vp_size = self.cfg.get('virtual_pipeline_model_parallel_size', None)

        if vp_size is not None:
            if vp_size == 1:
                self.cfg['virtual_pipeline_model_parallel_size'] = None
            else:
                assert (
                    self.cfg.num_layers // self.cfg.pipeline_model_parallel_size
                ) % vp_size == 0, 'Make sure the number of model chunks is the same across all pipeline stages.'

        if self.cfg.get('ub_tp_comm_overlap', False):
            if not self.cfg.get('sequence_parallel', False):
                logging.info(
                    "Pipelined tensor-parallel communication overlap is available with sequence-parallelism."
                    "Setting `ub_tp_comm_overlap` to False."
                )
                with open_dict(self.cfg):
                    self.cfg.ub_tp_comm_overlap = False

            if self.cfg.get('fsdp', False):
                logging.info(
                    "Userbuffer tensor-parallel communication overlap is not available with FSDP."
                    "Setting `ub_tp_comm_overlap` to False."
                )
                with open_dict(self.cfg):
                    self.cfg.ub_tp_comm_overlap = False

        if self.cfg.get('fsdp', False) and self.cfg.get('fp8', False):
            raise ValueError('Torch FSDP does not support FP8.')

    def is_data_parallel_rank_zero(self):
        if is_global_rank_zero():
            return True
        else:
            try:
                data_parallel_rank = parallel_state.get_data_parallel_rank()
            except:
                data_parallel_rank = None

            if data_parallel_rank is not None and data_parallel_rank == 0:
                return True
            else:
                return False

    def _get_total_params_across_model_parallel_groups_gpt_bert(self, model):
        """Returns the total number of parameters across all model parallel groups."""
        is_mcore_model = self.__dict__.get('mcore_gpt', False) or self.__dict__.get('mcore_bert', False)
        # log number of parameters
        if isinstance(model, list):
            num_parameters_on_device = sum(
                [sum([p.nelement() for p in model_module.parameters()]) for model_module in model]
            )
            if (
                parallel_state.get_pipeline_model_parallel_world_size() > 1
                and parallel_state.is_pipeline_last_stage(ignore_virtual=True)
                and self.cfg.get('share_embeddings_and_output_weights', True)
            ):
                word_embeddings_weight = (
                    model[-1].module.shared_embedding_or_output_weight()
                    if is_mcore_model
                    else model[-1].word_embeddings_weight()
                )
                # substract the embedding weights on the last virtual stage
                num_word_embedding_parameters = sum([p.nelement() for p in word_embeddings_weight])
                num_parameters_on_device -= num_word_embedding_parameters
        else:
            num_parameters_on_device = sum([p.nelement() for p in model.parameters()])
            if (
                parallel_state.get_pipeline_model_parallel_world_size() > 1
                and parallel_state.is_pipeline_last_stage(ignore_virtual=True)
                and self.cfg.get('share_embeddings_and_output_weights', True)
            ):
                word_embeddings_weight = (
                    model.module.shared_embedding_or_output_weight()
                    if is_mcore_model
                    else model.word_embeddings_weight()
                )
                # substract the embedding weights on the last stage
                num_word_embedding_parameters = sum([p.nelement() for p in word_embeddings_weight])
                num_parameters_on_device -= num_word_embedding_parameters

        # to be summed across data parallel group
        total_num_parameters = torch.tensor(num_parameters_on_device).cuda()

        torch.distributed.all_reduce(total_num_parameters, group=parallel_state.get_model_parallel_group())

        return num_parameters_on_device, total_num_parameters

    def _get_total_params_across_model_parallel_groups_enc_dec(self, model):
        """Returns the total number of parameters across all model parallel groups."""
        # log number of parameters
        # TODO: If/when we add interleaved model parallelism, we will need to add another if/else here.
        num_parameters_on_device = sum([p.nelement() for p in model.parameters()])

        if parallel_state.get_pipeline_model_parallel_world_size() > 1 and (
            parallel_state.get_pipeline_model_parallel_rank() == self.cfg.get('pipeline_model_parallel_split_rank', 0)
            or parallel_state.is_pipeline_last_stage()
        ):
            # If the current rank is the in the decoder first stage (decoder emb) or last rank (output layer), subtract those weights since it is already accounted for in the encoder first stage.
            # TODO: If we support embedding untying with PP > 1, we will need to update this.
            num_word_embedding_parameters = sum([p.nelement() for p in model.word_embeddings_weight()])
            num_parameters_on_device -= num_word_embedding_parameters

            # Subtract decoder position embedding params that are shared with encoder.
            if (
                parallel_state.is_pipeline_stage_at_split()
                and self.cfg.encoder.get("position_embedding_type", "learned_absolute") == "learned_absolute"
            ):
                num_position_embedding_parameters = sum([p.nelement() for p in model.position_embeddings_weight()])
                num_parameters_on_device -= num_position_embedding_parameters

        # Check and remove RPE embeddings from the encoder that are replicated.
        if (
            parallel_state.get_pipeline_model_parallel_world_size() > 1
            and parallel_state.is_pipeline_stage_before_split()
            and not parallel_state.is_pipeline_first_stage()
            and self.cfg.encoder.get("position_embedding_type", "learned_absolute") == "relative"
        ):
            # substract the RPE params on intermediate pipeline stages.
            num_rpe_params = sum([p.nelement() for p in model.encoder_relative_position_embeddings_weight()])
            num_parameters_on_device -= num_rpe_params

        # Check and remove RPE embeddings from the decoder that are replicated.
        if (
            parallel_state.get_pipeline_model_parallel_world_size() > 1
            and parallel_state.is_pipeline_stage_after_split()
            and not parallel_state.is_pipeline_stage_at_split()
            and self.cfg.encoder.get("position_embedding_type", "learned_absolute") == "relative"
        ):
            # substract the RPE params on intermediate pipeline stages.
            num_rpe_params = sum([p.nelement() for p in model.decoder_relative_position_embeddings_weight()])
            num_parameters_on_device -= num_rpe_params

        # to be summed across data parallel group
        total_num_parameters = torch.tensor(num_parameters_on_device).cuda()
        torch.distributed.all_reduce(total_num_parameters, group=parallel_state.get_model_parallel_group())
        return num_parameters_on_device, total_num_parameters

    def build_model_parallel_config(self) -> ModelParallelConfig:
        """ For attributes in the nemo model config that are the same as the
            megatron core ModelParallelConfig we will use the value from the nemo config.
            For attributes in ModelParallelConfig that are not in the nemo model config, we add custom logic.
        """
        cfg = OmegaConf.to_container(self.cfg, resolve=True)

        # map precision related configs
        megatron_amp_O2 = cfg.get('megatron_amp_O2', False)

        # dtype used in p2p communication
        pipeline_dtype = self.torch_dtype

        # maps NeMo model configs to ModelParallelConfig from megatron core
        config_mapping = {
            "perform_initialization": True,  # initailize weights when constructing the module
            "fp16": self.torch_dtype == torch.float16
            and megatron_amp_O2,  # NeMo does not currently support fp16 training with megatron amp O2, eval and inference is supported
            "bf16": self.torch_dtype == torch.bfloat16 and megatron_amp_O2,
            "params_dtype": self.params_dtype,
<<<<<<< HEAD
            "timers": None,  # NeMo does not currently support megatron core timers
=======
            "timers": self.megatron_timers,
>>>>>>> 05d5218c
            "async_tensor_model_parallel_allreduce": self.cfg.get('tensor_model_parallel_world_size', 1) > 1
            and not self.cfg.get('sequence_parallel', False),
            "pipeline_dtype": pipeline_dtype,
            "grad_scale_func": self.trainer.precision_plugin.scaler.scale
            if self.trainer.precision in ["16", "16-mixed"]
            else None,
            "enable_autocast": not megatron_amp_O2 and self.torch_dtype in [torch.bfloat16, torch.float16],
            "autocast_dtype": self.autocast_dtype,
            "variable_seq_lengths": False,  # set dynamically during training
            "num_microbatches_with_partial_activation_checkpoints": self.cfg.get(
                'num_micro_batches_with_partial_activation_checkpoints', None
            ),
            "batch_p2p_sync": True,  # call torch.cuda.synchronize() after batch isend/rcv
            "use_ring_exchange_p2p": False,  # not supported in NeMo
            "deallocate_pipeline_outputs": False,  # not supported in NeMo
            "no_sync_func": None,  # set dynamically during training
            "grad_sync_func": None,  # set dynamically during training
            "param_sync_func": None,  # set dynamically during training
        }

        # instantitate ModelParallelConfig from this dict
        mp_config_dict = {}

        for field in fields(ModelParallelConfig):
            # model config has priority
            if field.name in cfg:
                mp_config_dict[field.name] = cfg[field.name]
            # then config_mapping
            elif field.name in config_mapping:
                mp_config_dict[field.name] = config_mapping[field.name]
            else:
                logging.warning(
                    f"The model: {self} does not have field.name: {field.name} in its cfg. "
                    f"Add this key to cfg or config_mapping to make to make it configurable."
                )

        model_parallel_config = ModelParallelConfig(**mp_config_dict)

        try:
            # hidden size is needed for pipeline schedules but is not currently in ModelParallelConfig
            setattr(model_parallel_config, 'hidden_size', self.cfg.hidden_size)
        except AttributeError:
            logging.warning(
                f'hidden_size not found in {self.cfg}. Set this in model_parallel_config if using pipeline parallelism.'
            )

        return model_parallel_config

    def _val_iterator_done(self, iterator):
        """
        Check if the iterator is exhausted, if so raise a StopIteration and exit validation_step
        """
        try:
            element = next(iterator)
        except StopIteration:
            return iterator, True
        # reinsert the element back to the iterator
        return itertools.chain([element], iterator), False

    def _get_max_steps(self):
        """
        Compute the maximum number of training steps (-1 if it cannot be computed).
        """
        if getattr(self, "_trainer", None) is None:
            logging.warning("Cannot compute `max_steps` as no trainer is set")
            return -1

        if self._trainer.max_steps >= 0:
            # Note that when `trainer.max_steps` is defined, we ignore `max_epochs` (even if training may end
            # before `max_steps` is reached due to `max_epochs`). This is for backward compatibility with older
            # versions of NeMo.
            if self._trainer.max_epochs is not None and self._trainer.max_epochs >= 0:
                logging.warning(
                    "Ignoring `trainer.max_epochs` when computing `max_steps` because `trainer.max_steps` is already "
                    f"set to {self._trainer.max_steps}."
                )
            return self._trainer.max_steps

        if self._trainer.max_epochs is None or self._trainer.max_epochs < 0:
            logging.warning(
                "Cannot compute `max_steps` if neither `trainer.max_steps` nor `trainer.max_epochs` is set"
            )
            return -1

        if getattr(self, "_train_dl", None) is None:
            logging.warning("Cannot compute `max_steps` from the number of epochs as the train dataloader is not set")
            return -1

        # The number of training step per epoch is typically the number of global batches in the training set...
        num_global_batches = len(self._train_dl)
        steps_per_epoch = num_global_batches

        # ... unless it is constrained by the `limit_train_batches` option.
        limit_batches = self._trainer.limit_train_batches
        if limit_batches is not None:
            if isinstance(limit_batches, float):
                limit_batches = int(limit_batches * num_global_batches)
            steps_per_epoch = min(num_global_batches, limit_batches)

        return steps_per_epoch * self._trainer.max_epochs

    def configure_sharded_model(self):
        if self.use_fsdp:
            """ Top-evel FSDP model sharding """
            # Shard the top-level model hierarchically. We shard the strategy-unwrapped model not
            # to lose the structure of non-FSDP wrapped parameters (e.g, embedding)
            # TODO: Currently the main parameter data type is kept in fp32 (when O2=False). This needs to be
            # extended to support lower precision main parameters.
            self.model = self.trainer.strategy._setup_model(self.model)
            # Move the CPU-initialized model (with `use_cpu_initialization=True`) to GPU, which is to avoid
            # out-of-memory carash before sharding. In case of GPU-initialized model, this is no-op.
<<<<<<< HEAD
            self.model = self.model.cuda(torch.cuda.current_device())
=======
            self.model = self.model.cuda(torch.cuda.current_device())

    def megatron_timer_start(self, name, log_level):
        if self.megatron_timers:
            self.megatron_timers(name, log_level).start(barrier=False)

    def megatron_timer_stop(self, name):
        if self.megatron_timers:
            self.megatron_timers(name).stop()

    def optimizer_step(self, *args, **kwargs):
        self.megatron_timer_start('optimizer', log_level=1)
        super().optimizer_step(*args, **kwargs)
        self.megatron_timer_stop('optimizer')
>>>>>>> 05d5218c
<|MERGE_RESOLUTION|>--- conflicted
+++ resolved
@@ -132,8 +132,6 @@
             else torch.float32
         )
 
-<<<<<<< HEAD
-=======
         self.megatron_timers = None
         if self.cfg.get('enable_megatron_timers', False) and HAVE_MEGATRON_CORE_TIMERS:
             self.megatron_timers_cfg = dict(self.cfg.get('megatron_timer_kwargs', dict()))
@@ -145,7 +143,6 @@
                 self.megatron_timers_cfg['barrier'] = False
             self.megatron_timers = Timers(log_level=2, log_option=self.megatron_timers_cfg['log_option'])
 
->>>>>>> 05d5218c
         # set the megatron core model parallel config
         self.model_parallel_config: ModelParallelConfig = self.build_model_parallel_config()
 
@@ -331,11 +328,6 @@
         """
         Reconfigure trainer.limit_val_batches for pretraining
         """
-<<<<<<< HEAD
-        if isinstance(self.trainer.limit_val_batches, int):
-            # Override limit_val_batches to be a multiple of num microbatches and so there are limit_val_batches//num_micro_batches num of global batches
-            self.trainer.limit_val_batches *= get_num_microbatches()
-=======
         # Override limit_val_batches to be a multiple of num microbatches and so there are limit_val_batches//num_micro_batches num of global batches
         if isinstance(self.trainer.limit_val_batches, int):
             self.trainer.limit_val_batches *= get_num_microbatches()
@@ -367,7 +359,6 @@
                             limit_val_micro_batches - limit_val_micro_batches % get_num_microbatches()
                         )
 
->>>>>>> 05d5218c
         # Override num sanity steps to be a multiple of num of microbatches
         self.trainer.num_sanity_val_steps *= get_num_microbatches()
 
@@ -431,10 +422,7 @@
             use_fast=self.cfg.tokenizer.get('use_fast', False),
             delimiter=self.cfg.tokenizer.get('delimiter', None),
             special_tokens=self.cfg.tokenizer.get('special_tokens', None),
-<<<<<<< HEAD
-=======
             trust_remote_code=self.cfg.tokenizer.get('trust_remote_code', False),
->>>>>>> 05d5218c
             legacy=legacy,
         )
 
@@ -473,10 +461,7 @@
         model_parallel_config = self.build_model_parallel_config()
 
         add_bias_linear = self.cfg.get('bias', True)
-<<<<<<< HEAD
-=======
         add_qkv_bias = self.cfg.get('qkv_bias', False)
->>>>>>> 05d5218c
 
         activation = self.cfg.get('activation', 'gelu')
         gated_linear_unit = activation.endswith('glu')
@@ -498,11 +483,8 @@
         attention_softmax_in_fp32 = False  # not currently used in NeMo unless apply_query_key_layer_scaling is True
         apply_query_key_layer_scaling = self.cfg.get('apply_query_key_layer_scaling', False)
 
-<<<<<<< HEAD
-=======
         rotary_interleaved = self.cfg.get('rotary_interleaved', False)
 
->>>>>>> 05d5218c
         fp16_enabled = self.trainer.precision in [16, '16', '16-mixed']
         if apply_query_key_layer_scaling:
             if fp16_enabled:
@@ -522,12 +504,8 @@
 
         bias_dropout_fusion = self.cfg.get('bias_dropout_add_fusion', True)
 
-<<<<<<< HEAD
-        apply_rope_fusion = self.cfg.get('apply_rope_fusion', True)
-=======
         # @chcui default rope fusion to false until #8590 is closed.
         apply_rope_fusion = self.cfg.get('apply_rope_fusion', False)
->>>>>>> 05d5218c
 
         # TODO: need to check if recompute APIs are matching up properly
         recompute_granularity = self.cfg.get('activations_checkpoint_granularity', None)
@@ -540,10 +518,7 @@
             'apply_residual_connection_post_layernorm': False,  # we don't use this in NeMo
             'layernorm_zero_centered_gamma': False,
             'add_bias_linear': add_bias_linear,
-<<<<<<< HEAD
-=======
             'add_qkv_bias': add_qkv_bias,
->>>>>>> 05d5218c
             'gated_linear_unit': gated_linear_unit,
             'activation_func': activation_func,
             'normalization': normalization,
@@ -558,11 +533,8 @@
             'recompute_num_layers': recompute_num_layers,
             'distribute_saved_activations': False,  # not currently used in NeMo
             'fp8': None,
-<<<<<<< HEAD
-=======
             'rotary_interleaved': rotary_interleaved,
             'deallocate_pipeline_outputs': True,
->>>>>>> 05d5218c
         }
 
         # populate the transformer config dict
@@ -929,11 +901,8 @@
 
     def _compute_consumed_samples_after_training_step(self):
         # Add +1 to account for the current batch, which is not counted yet in `trainer.global_step`.
-<<<<<<< HEAD
-=======
         if not hasattr(self, 'init_global_step'):
             self.init_global_step = 0  # in case this method is called before training starts.
->>>>>>> 05d5218c
         return self.compute_consumed_samples(self.trainer.global_step + 1 - self.init_global_step)
 
     def _extract_consumed_samples_from_ckpt(self, ckpt_path):
@@ -1143,11 +1112,7 @@
             and megatron_amp_O2,  # NeMo does not currently support fp16 training with megatron amp O2, eval and inference is supported
             "bf16": self.torch_dtype == torch.bfloat16 and megatron_amp_O2,
             "params_dtype": self.params_dtype,
-<<<<<<< HEAD
-            "timers": None,  # NeMo does not currently support megatron core timers
-=======
             "timers": self.megatron_timers,
->>>>>>> 05d5218c
             "async_tensor_model_parallel_allreduce": self.cfg.get('tensor_model_parallel_world_size', 1) > 1
             and not self.cfg.get('sequence_parallel', False),
             "pipeline_dtype": pipeline_dtype,
@@ -1259,9 +1224,6 @@
             self.model = self.trainer.strategy._setup_model(self.model)
             # Move the CPU-initialized model (with `use_cpu_initialization=True`) to GPU, which is to avoid
             # out-of-memory carash before sharding. In case of GPU-initialized model, this is no-op.
-<<<<<<< HEAD
-            self.model = self.model.cuda(torch.cuda.current_device())
-=======
             self.model = self.model.cuda(torch.cuda.current_device())
 
     def megatron_timer_start(self, name, log_level):
@@ -1275,5 +1237,4 @@
     def optimizer_step(self, *args, **kwargs):
         self.megatron_timer_start('optimizer', log_level=1)
         super().optimizer_step(*args, **kwargs)
-        self.megatron_timer_stop('optimizer')
->>>>>>> 05d5218c
+        self.megatron_timer_stop('optimizer')