# Copyright (c) 2023, NVIDIA CORPORATION.  All rights reserved.
#
# Licensed under the Apache License, Version 2.0 (the "License");
# you may not use this file except in compliance with the License.
# You may obtain a copy of the License at
#
#     http://www.apache.org/licenses/LICENSE-2.0
#
# Unless required by applicable law or agreed to in writing, software
# distributed under the License is distributed on an "AS IS" BASIS,
# WITHOUT WARRANTIES OR CONDITIONS OF ANY KIND, either express or implied.
# See the License for the specific language governing permissions and
# limitations under the License.
import itertools
import json
from functools import partial
from typing import Any, Optional

import torch
from omegaconf import DictConfig, ListConfig
from pytorch_lightning.trainer.trainer import Trainer

from nemo.collections.common.metrics import MetricStringToTorchMetric
from nemo.collections.nlp.data.language_modeling.megatron.base_dataset_utils import (
    get_datasets_weights_and_num_samples,
)
from nemo.collections.nlp.data.language_modeling.megatron.blendable_dataset import BlendableDataset
from nemo.collections.nlp.data.language_modeling.megatron.gpt_sft_chat_dataset import GPTSFTChatDataset
from nemo.collections.nlp.data.language_modeling.megatron.gpt_sft_dataset import GPTSFTDataset
from nemo.collections.nlp.data.language_modeling.megatron.megatron_batch_samplers import (
    MegatronPretrainingBatchSampler,
)
from nemo.collections.nlp.models.language_modeling.megatron_gpt_model import MegatronGPTModel
from nemo.collections.nlp.modules.common.megatron.utils import get_iterator_k_split
from nemo.collections.nlp.modules.common.text_generation_utils import generate, get_computeprob_response
from nemo.collections.nlp.parts.mixins.nlp_adapter_mixins import NLPAdapterModelMixin
from nemo.collections.nlp.parts.utils_funcs import get_last_rank
from nemo.utils import AppState, logging

try:
    from apex.transformer.pipeline_parallel.utils import (
        _reconfigure_microbatch_calculator,
        get_current_global_batch_size,
        get_micro_batch_size,
        get_num_microbatches,
    )

    HAVE_APEX = True
except (ImportError, ModuleNotFoundError):
    HAVE_APEX = False

try:
    from megatron.core import parallel_state
    from megatron.core.pipeline_parallel.schedules import get_forward_backward_func

    HAVE_MEGATRON_CORE = True

except (ImportError, ModuleNotFoundError):

    HAVE_MEGATRON_CORE = False


__all__ = ['MegatronGPTSFTModel']


class MegatronGPTSFTModel(NLPAdapterModelMixin, MegatronGPTModel):
    """
    Megatron GPT Supervised Fine-Tuning
    """

    def __init__(self, cfg: DictConfig, trainer: Trainer):
        if not HAVE_APEX:
            raise ImportError(
                "Apex was not found. Please see the NeMo README for installation instructions: https://github.com/NVIDIA/NeMo#megatron-gpt."
            )
        super().__init__(cfg, trainer=trainer)
        self.sep_id = cfg.get('sep_id', 49704)
        if hasattr(self.cfg.data, "validation_ds"):
            self.val_metric, self.val_metric_name = self.setup_metric(self.cfg.data.validation_ds)
            self.val_metric = torch.nn.ModuleList(self.val_metric) if self.val_metric is not None else None
            # Used other keys from metadata to calulate metrics
            if hasattr(self.cfg.data.validation_ds, "metric"):
                self.val_metric_label_key = self.cfg.data.validation_ds.metric.get('label_key', 'labels')

        if hasattr(self.cfg.data, "test_ds"):
            self.test_metric, self.test_metric_name = self.setup_metric(self.cfg.data.test_ds)
            self.test_metric = torch.nn.ModuleList(self.test_metric) if self.test_metric is not None else None
            # Used other keys from metadata to calulate metrics
            if hasattr(self.cfg.data.test_ds, "metric"):
                self.test_metric_label_key = self.cfg.data.test_ds.metric.get('label_key', 'labels')

        if self.cfg.get('megatron_amp_O2', False):
            base_module = self.model.module
        else:
            base_module = self.model

        self._reset_activation_checkpointing_args()
        self._reset_sequence_parallelism_args()
        self.virtual_tokens = 0

    def setup_metric(self, data_cfg):
        metric_name = "exact_string_match"
        if not hasattr(data_cfg, "metric"):
            metric = MetricStringToTorchMetric["exact_string_match"]
        else:
            if not hasattr(data_cfg.metric, "name"):
                raise ValueError("Metric name is not provided in the metric config.")
            if data_cfg.metric.name == "loss":
                return None, "loss"
            if data_cfg.metric.name not in MetricStringToTorchMetric:
                raise KeyError(
                    f"{data_cfg.metric.name} is not supported. List of supported metrics: {MetricStringToTorchMetric.keys()}"
                )
            if data_cfg.metric.name in self._metrics_require_string2category_map:
                if data_cfg.metric.average is None:
                    raise ValueError(
                        f"{data_cfg.metric.name} requires specifying whether you want to compute a micro or macro average. Found None."
                    )
            if (
                data_cfg.metric.get('labels_are_strings', False)
                and data_cfg.metric.name in self._metrics_require_string2category_map
            ):
                if data_cfg.metric.num_classes is None:
                    raise ValueError(
                        "Number of classes is not provided in the metric section within the data config. "
                        f"Please provide the number of classes in the data config to use the {data_cfg.metric.name} metric."
                    )
                if data_cfg.metric.get('class_labels', None) is None or not isinstance(
                    data_cfg.metric.get('class_labels', None), ListConfig
                ):
                    raise ValueError(
                        "Class labels are not provided properly in the metric section witnin the data config. "
                        f"Please provide the class labels as a list of strings in the data config to use the {data_cfg.metric.name} metric."
                    )
                if len(data_cfg.metric.get('class_labels', None)) != data_cfg.metric.num_classes:
                    raise ValueError(
                        f"Number of class labels {len(data_cfg.metric.get('class_labels', None))} does not match `num_classes` : {data_cfg.metric.num_classes}"
                    )

            metric_name = data_cfg.metric.name
            metric = MetricStringToTorchMetric[metric_name]

            if isinstance(data_cfg.file_names, ListConfig):
                if 'rouge' not in data_cfg.metric.name:
                    metric = [
                        metric(average=data_cfg.metric.average, num_classes=data_cfg.metric.num_classes)
                        for _ in range(len(data_cfg.file_names))
                    ]
                else:
                    metric = [metric() for _ in range(len(data_cfg.file_names))]
            else:
                if 'rouge' not in data_cfg.metric.name:
                    metric = [metric(average=data_cfg.metric.average, num_classes=data_cfg.metric.num_classes)]
                else:
                    metric = [metric()]

        return metric, metric_name

    @property
    def _metrics_require_string2category_map(self):
        return set(["f1", "accuracy", "average_precision"])

    def setup(self, stage=None):
        # NOTE: super().__init__ will try and setup train/val/test datasets, but we sidestep this using a if self._train_ds is not None condition
        # We then set things up for real only once setup() of this class is called.
        resume_checkpoint_path = self.trainer.ckpt_path
        self.setup_complete = True
        if resume_checkpoint_path:
            init_consumed_samples = self._extract_consumed_samples_from_ckpt(resume_checkpoint_path)
        else:
            init_consumed_samples = 0
        self.init_consumed_samples = init_consumed_samples

        if stage == 'predict':
            return

        # If the user wants to manually override train and validation dataloaders before calling `.fit()`
        if self._train_dl is not None and self._validation_dl is not None:
            return
        self.build_train_valid_test_datasets(stage=stage)
        if hasattr(self, '_train_ds'):
            self.setup_training_dataloader()
        if hasattr(self, '_validation_ds'):
            self._validation_dl = self.setup_eval_dataloader(self._validation_ds, self.cfg.data.validation_ds)
        if hasattr(self.cfg.data, 'test_ds') and self.cfg.data.test_ds.get('file_names', None) is not None:
            self._test_dl = self.setup_eval_dataloader(self._test_ds, self.cfg.data.test_ds)

        # Raise error if using multiple dataloaders
        if type(self._validation_dl) == list and len(self._validation_dl) > 1:
            raise NotImplementedError('Lightning 2.0 does not support multiple dataloaders with dataloader_iter')

        if type(self._test_dl) == list and len(self._test_dl) > 1:
            raise NotImplementedError('Lightning 2.0 does not support multiple dataloaders with dataloader_iter')

        # when using pipeline model parallel the final stage need to initialize word embeddings
        if not self.cfg.get('mcore_gpt', False):
            if parallel_state.get_pipeline_model_parallel_world_size() > 1:
                if isinstance(self.model, list):
                    for i, module in enumerate(self.model):
                        parallel_state.set_virtual_pipeline_model_parallel_rank(i)
                        module.sync_initial_word_embeddings()
                    parallel_state.set_virtual_pipeline_model_parallel_rank(0)
                else:
                    self.model.sync_initial_word_embeddings()

        if self.cfg.get('transformer_engine', False):
            self.setup_transformer_engine_tp_groups()
        self.setup_complete = True

    def _build_dataset(self, data_cfg, is_train=True):
        datasets = []
        # Determine if we are using a single dataset or a list of datasets.
        is_list_config = isinstance(data_cfg.file_names, ListConfig)
        if not is_list_config:
            raise ValueError(f"SFT train/validation datasets must be provided as a list of individual JSONL files.")

        if is_train:
            # Construct the data prefix list for `get_datasets_weights_and_num_samples()`
            # that is of the format [weight1,file_name1,weight2,file_name2,...]
            if data_cfg.concat_sampling_probabilities is None or not isinstance(
                data_cfg.concat_sampling_probabilities, ListConfig
            ):
                raise ValueError(
                    (
                        f"concat_sampling_probabilities must be a ListConfig with the same number of files in file_names."
                        f"Found: {data_cfg.concat_sampling_probabilities}"
                    )
                )

            if len(data_cfg.get('concat_sampling_probabilities', None)) != len(data_cfg.file_names):
                raise ValueError(
                    (
                        f"concat_sampling_probabilities must be of the same size as file_names.",
                        f"Provided size {len(data_cfg.concat_sampling_probabilities)}, number of datasets {len(data_cfg.file_names)}",
                    )
                )

            data_prefix = []
            for weight, prefix in zip(data_cfg.concat_sampling_probabilities, data_cfg.file_names):
                data_prefix.append(weight)
                data_prefix.append(prefix)

            if self.trainer.max_steps is None or self.trainer.max_steps <= 0:
                raise ValueError(
                    f'Trainer max_steps must be set to a positive integer. Found {self.trainer.max_steps}'
                )
            num_train_samples = [self.trainer.max_steps * data_cfg.global_batch_size]
            _, _, num_train_samples_per_dataset = get_datasets_weights_and_num_samples(data_prefix, num_train_samples)
            num_train_samples_after_blend = sum([x[0] for x in num_train_samples_per_dataset])
        else:
            num_train_samples_per_dataset = [[None]] * len(data_cfg.file_names)

        # Check dataset max_seq_legnth and max_position_embeddings size
        if (
            self.cfg.get('position_embedding_type', None) in [None, 'learned_absolute']
            and data_cfg.max_seq_length > self.cfg.max_position_embeddings
        ):
            logging.warning(
                f"Set dataset max_seq_length to max_position_embeddings {self.cfg.max_position_embeddings} if using learned_absolute position embedding"
            )
            data_cfg.max_seq_length = self.cfg.max_position_embeddings

        for file_path, num_samples in zip(data_cfg.file_names, num_train_samples_per_dataset):
            if self.cfg.data.get("chat", False):
                dataset_cls = GPTSFTChatDataset
            else:
                dataset_cls = GPTSFTDataset
            dataset = dataset_cls(
                file_path=file_path,
                tokenizer=self.tokenizer,
                max_seq_length=data_cfg.max_seq_length,
                min_seq_length=data_cfg.min_seq_length,
                add_bos=data_cfg.get('add_bos', False),
                add_eos=data_cfg.get('add_eos', True),
                add_sep=data_cfg.get('add_sep', False),
                sep_id=self.sep_id,
                max_num_samples=num_samples[0],
                seed=data_cfg.get('seed', 1234),
                label_key=data_cfg.get('label_key', 'answer'),
                answer_only_loss=self.cfg.get('answer_only_loss', True),
                truncation_field=data_cfg.get('truncation_field', 'text'),
                pad_to_max_length=data_cfg.get('pad_to_max_length', False),
                index_mapping_dir=data_cfg.get('index_mapping_dir', None),
                prompt_template=data_cfg.get('prompt_template', None),
                virtual_tokens=self.virtual_tokens,
                tokens_to_generate=data_cfg.get(
                    'tokens_to_generate', 0
                ),  # used at inference time to allocate tensor positions for tokens that will be generated by inf procedure.
                memmap_workers=data_cfg.get(
                    'memmap_workers', None
                ),  # used to set num. of workers to create the memmap index files
                hf_dataset=data_cfg.get(
                    'hf_dataset', False
                ),  # Whether to load the json file with the HuggingFace dataset. otherwise, will load the jsonl file with the JSONLMemMapDataset.
                truncation_method=data_cfg.get(
                    'truncation_method', 'right'
                ),  # used to choose truncation method. Options: ['random', 'left', 'right']
                special_tokens=self.cfg.data.get(
                    'chat_prompt_tokens', None
                ),  # special tokens for the chat prompts, a dictionary of {token_type: token}. Default: {'system_turn_start': '<extra_id_0>', 'turn_start': '<extra_id_1>', 'label_start': '<extra_id_2>', 'end_of_turn': '\n', "end_of_name": "\n"}
            )
            datasets.append(dataset)
        if is_train:
            dataset = BlendableDataset(
                datasets=datasets, weights=data_cfg.concat_sampling_probabilities, size=num_train_samples_after_blend
            )
            return dataset
        else:
            return datasets

    def _determine_log_key(self, data_config, dataloader_idx, metric_name, mode):
        # Function that determines whether to log based on the user provided name of the dataset or the dataloader index.
        base_key = f"{mode}_{metric_name}_" if metric_name is not None else f"{mode}_"
        # If the user provided names for each validation/test dataset, use those.
        if hasattr(data_config, "names") and data_config.names is not None:
            # With only a single validation/test dataset, the name is not a list.
            if not isinstance(data_config.names, ListConfig):
                name = data_config.names
            else:
                name = data_config.names[dataloader_idx]
            return base_key + name
        else:
            return base_key + f"dataloader{dataloader_idx}"

    def fwd_bwd_step(self, dataloader_iter, forward_only):
        batch = next(dataloader_iter)
        # Pass only torch.Tensor to prevent errors when process get_iterator_k_split()
        batch = {k: v for k, v in batch.items() if isinstance(v, torch.Tensor)}
        _, seq_length = batch['tokens'].shape
        data_iter = get_iterator_k_split(batch, get_num_microbatches())

        # handle asynchronous grad reduction
        no_sync_func = None
        grad_sync_func = None
        param_sync_func = None
        if not forward_only and self.with_distributed_adam:
            no_sync_func = partial(self._optimizer.no_sync, greedy_grad_copy=self.megatron_amp_O2,)
            grad_sync_func = self.reduce_overlap_gradients
            param_sync_func = self.sync_overlap_parameters

        self.model.config.no_sync_func = no_sync_func
        self.model.config.grad_sync_func = grad_sync_func
        self.model.config.param_sync_func = param_sync_func

        fwd_bwd_function = get_forward_backward_func()

        losses_reduced_per_micro_batch = fwd_bwd_function(
            forward_step_func=self.get_forward_output_and_loss_func(),
            data_iterator=data_iter,
            model=[self.model],
            num_microbatches=get_num_microbatches(),
            forward_only=forward_only,
            seq_length=seq_length,
            micro_batch_size=get_micro_batch_size(),
        )

        # only the last stages of the pipeline return losses
        if losses_reduced_per_micro_batch:
            if (not forward_only) or self.cfg.data.get('validation_drop_last', True):
                # average loss across micro batches
                loss_tensors_list = [loss_reduced['avg'] for loss_reduced in losses_reduced_per_micro_batch]
                loss_tensor = torch.concat(loss_tensors_list)
                loss_mean = loss_tensor.mean()
            else:
                # Get the total loss since micro batches sizes are not uniform
                loss_sum_tensors_list = [
                    loss_sum['loss_sum_and_ub_size']
                    for loss_sum in losses_reduced_per_micro_batch
                    if loss_sum['loss_sum_and_ub_size'][1] > 0
                ]
                loss_sum = (
                    torch.vstack(loss_sum_tensors_list).sum(axis=0)
                    if len(loss_sum_tensors_list) > 0
                    else torch.tensor([0.0, 0.0]).cuda()
                )
                return loss_sum
        else:
            # we're not on the last pipeline stage so no losses
            if forward_only:
                loss_mean = []
            else:
                loss_mean = torch.tensor(0.0).cuda()

        return loss_mean

<<<<<<< HEAD
    def validation_step(self, dataloader_iter, batch_idx, dataloader_idx=0):
        return self.inference_step(dataloader_iter, batch_idx, 'validation', dataloader_idx)

    def test_step(self, dataloader_iter, batch_idx, dataloader_idx=0):
        # Add try except since dataloader_iter in PTL 2.0 doesnt catch the end of iterables
        return self.inference_step(dataloader_iter, batch_idx, 'test', dataloader_idx)

    def inference_step(self, dataloader_iter, batch_idx, mode, dataloader_idx=0):
        # Check if iterator is exhausted
        dataloader_iter, done = self._val_iterator_done(dataloader_iter)
        if done:
            return
        batch = next(dataloader_iter)
=======
    def validation_step(self, dataloader_iter):
        return self.inference_step(dataloader_iter, 'validation')

    def test_step(self, dataloader_iter):
        # Add try except since dataloader_iter in PTL 2.0 doesnt catch the end of iterables
        return self.inference_step(dataloader_iter, 'test')

    def inference_step(self, dataloader_iter, mode):
        # Check if iterator is exhausted
        batch, batch_idx, dataloader_idx = next(dataloader_iter)
>>>>>>> 8b04025c
        data_cfg = self.cfg.data.validation_ds if mode == 'validation' else self.cfg.data.test_ds
        self._reconfigure_and_process_inference_batch(batch, data_cfg)
        # Meta data from dataset
        metadata = batch.get('metadata', [{}] * len(batch['tokens']))
<<<<<<< HEAD
        loss = super().validation_step(itertools.chain([batch]), batch_idx)

=======
        loss = super().validation_step(itertools.chain([(batch, batch_idx, dataloader_idx)]))
>>>>>>> 8b04025c
        if data_cfg.get("write_predictions_to_file", False) or data_cfg.metric.name != 'loss':
            # We need _inference_config to get generation params
            # add_BOS and tokens_to_generate are set in dataset
            if self.get_inference_config() is None:
                self.set_inference_config(inference_config={})
            self._inference_config['add_BOS'] = data_cfg.add_bos
            self._inference_config['tokens_to_generate'] = data_cfg.get('tokens_to_generate')

            output = self.predict_step(batch, batch_idx, dataloader_idx)
            inputs_text = [self.tokenizer.ids_to_text(c.tolist()) for c in batch['contexts']]
            labels_text = [self.tokenizer.ids_to_text(a.tolist()) for a in batch['answers']]
            preds_text = [
                self.tokenizer.ids_to_text(t[l.item() :][: data_cfg.get('tokens_to_generate')])
                for t, l in zip(output['token_ids'], batch['context_lengths'])
            ]
        else:
            inputs_text, labels_text, preds_text = [], [], []
<<<<<<< HEAD

        outputs = {
            'loss': loss,
            'preds': preds_text,  # [str]
            'labels': labels_text,  # [str]
            'inputs': inputs_text,  # [str]
            'metadata': metadata,  # [dict]
        }
=======

        outputs = {
            'loss': loss,
            'preds': preds_text,  # [str]
            'labels': labels_text,  # [str]
            'inputs': inputs_text,  # [str]
            'metadata': metadata,  # [dict]
        }

        if mode == 'validation':
            if type(self.trainer.val_dataloaders) == list and len(self.trainer.val_dataloaders) > 1:
                # super().validation_step appends just loss to self.validation_step_outputs, replace the last appended loss with the outputs dict
                self.validation_step_outputs[dataloader_idx][-1] = outputs
            else:
                # super().validation_step appends just loss to self.validation_step_outputs, replace the last appended loss with the outputs dict
                self.validation_step_outputs[-1] = outputs
        else:
            if type(self.trainer.test_dataloaders) == list and len(self.trainer.test_dataloaders) > 1:
                self.test_step_outputs[dataloader_idx][-1] = outputs
            else:
                self.test_step_outputs[-1] = outputs
        return outputs
>>>>>>> 8b04025c

        if mode == 'validation':
            if type(self.trainer.val_dataloaders) == list and len(self.trainer.val_dataloaders) > 1:
                # super().validation_step appends just loss to self.validation_step_outputs, replace the last appended loss with the outputs dict
                self.validation_step_outputs[dataloader_idx][-1] = outputs
            else:
                # super().validation_step appends just loss to self.validation_step_outputs, replace the last appended loss with the outputs dict
                self.validation_step_outputs[-1] = outputs
        else:
            if type(self.trainer.test_dataloaders) == list and len(self.trainer.test_dataloaders) > 1:
                self.test_step_outputs[dataloader_idx][-1] = outputs
            else:
                self.test_step_outputs[-1] = outputs
        return outputs

    def inference_epoch_end(self, outputs, mode, data_cfg):
        # Parent class will handle logging of the loss.
        if not outputs or (all([not x for x in outputs])):
            return

        if isinstance(outputs[0], dict):
            outputs = [outputs]

        averaged_loss = []
        averaged_metric = []
        # Log metrics for each provided validation/test dataset.
        for dataloader_idx, output in enumerate(outputs):
            # Expand on_validation_epoch_end from parent class MegatronGPTModel as on_validation_epoch_end doesnt take outputs arg
            # loss = super().on_validation_epoch_end([x['loss'] for x in output])
            loss_vals = [x['loss'] for x in output]
            if parallel_state.is_pipeline_last_stage():
                # only the last pipeline parallel stages return loss with their batch size
                if self.cfg.data.get('validation_drop_last', True):
                    loss = torch.stack(loss_vals).mean()
                else:
                    # Compute the avg loss by total_loss across all samples / total number of samples
                    total_loss_and_total_samples = torch.vstack(loss_vals).sum(axis=0)
                    avg_loss = total_loss_and_total_samples[0] / total_loss_and_total_samples[1]
                    loss = avg_loss.type(torch.float32).cuda()
            else:
                loss = torch.tensor(0.0, dtype=torch.float32).cuda()

            # we can only log on one rank if it is rank zero so we broadcast from last rank
            torch.distributed.broadcast(loss, get_last_rank())

            self.log('val_loss', loss, prog_bar=True, rank_zero_only=True, batch_size=1)

            # Determine the key used to log the loss based on the user provided name of the dataset or the dataloader index.
            loss_log_key = self._determine_log_key(data_cfg, dataloader_idx, "loss", mode)
            self.log(loss_log_key, loss, batch_size=1)
            averaged_loss.append(loss)

            # Gather the outputs object from all data parallel ranks since we are using the DistributedSampler which splits data across DDP ranks.
            gathered_outputs = [None for _ in range(parallel_state.get_data_parallel_world_size())]
            torch.distributed.all_gather_object(
                gathered_outputs,
                [
                    {'preds': x['preds'], 'labels': x['labels'], 'inputs': x['inputs'], 'metadata': x['metadata']}
                    for x in output
                ],
                group=parallel_state.get_data_parallel_group(),
            )

            # Remove duplicate examples due to distributed sampler.
            deduplicated_outputs = {
                'preds': [],
                'labels': [],
                'inputs': [],
                'metadata': [],
            }
            total_size = 0
            for rank in range(0, parallel_state.get_data_parallel_world_size()):
                for batch in gathered_outputs[rank]:
                    for pred, label, input, metadata in zip(
                        batch['preds'], batch['labels'], batch['inputs'], batch['metadata']
                    ):
                        total_size += 1
                        if not metadata.get("__AUTOGENERATED__", False):
                            deduplicated_outputs['preds'].append(pred)
                            deduplicated_outputs['labels'].append(label)
                            deduplicated_outputs['inputs'].append(input)
                            deduplicated_outputs['metadata'].append(metadata)
                        else:
                            logging.info(
                                f"skipping autogenerated example example {input} prediction {pred} label {label}"
                            )

            # Compute metric score
            metric_name = self.val_metric_name if mode == 'validation' else self.test_metric_name
            metric_label_key = self.val_metric_label_key if mode == 'validation' else self.test_metric_label_key
            if metric_name != 'loss':
                metric_log_key = self._determine_log_key(data_cfg, dataloader_idx, metric_name, mode)
                metric_fn = (
                    self.val_metric[dataloader_idx] if mode == 'validation' else self.test_metric[dataloader_idx]
                )
                if metric_label_key in deduplicated_outputs['metadata'][0]:
                    labels = [m[metric_label_key] for m in deduplicated_outputs['metadata']]
                else:
                    labels = deduplicated_outputs['labels']
<<<<<<< HEAD

                for pred, label in zip(deduplicated_outputs['preds'], labels):
                    _ = metric_fn(pred, label)

                metric_result = metric_fn.compute()

                if metric_name == 'rouge':
                    for k, v in metric_result.items():
                        if 'fmeasure' in k:
                            self.log(metric_log_key + f'_{k}', v.item(), sync_dist=True)
                            logging.info(f"{mode} {metric_name} {k}: {v.item()}")
                    metric_result = metric_result['rouge1_fmeasure']
                else:
                    self.log(metric_log_key, metric_result.item(), sync_dist=True)
                    logging.info(f"{mode} {metric_name}: {metric_result.item()}")

=======

                for pred, label in zip(deduplicated_outputs['preds'], labels):
                    _ = metric_fn(pred, label)

                metric_result = metric_fn.compute()

                if metric_name == 'rouge':
                    for k, v in metric_result.items():
                        if 'fmeasure' in k:
                            self.log(metric_log_key + f'_{k}', v.item(), sync_dist=True)
                            logging.info(f"{mode} {metric_name} {k}: {v.item()}")
                    metric_result = metric_result['rouge1_fmeasure']
                else:
                    self.log(metric_log_key, metric_result.item(), sync_dist=True)
                    logging.info(f"{mode} {metric_name}: {metric_result.item()}")

>>>>>>> 8b04025c
                metric_fn.reset()
                averaged_metric.append(metric_result)

            # Write predictions to file
            if self.global_rank == 0 and data_cfg.get("write_predictions_to_file", False):
                logging.info(
                    f"Total deduplicated inference data size: {total_size} to {len(deduplicated_outputs['inputs'])}"
                )

                # Check if the user provided a prefix path to the file(s) they want to write.
                if not hasattr(data_cfg, "output_file_path_prefix") or data_cfg.output_file_path_prefix is None:
                    raise ValueError(
                        f"Cannot write predictions to file when output_file_path_prefix is not set or present in the yaml config file."
                    )
                filename_log_key = self._determine_log_key(data_cfg, dataloader_idx, None, mode)
                self.write_predictions_to_file(
                    deduplicated_outputs, f"{data_cfg.output_file_path_prefix}_{filename_log_key}"
                )

            torch.distributed.barrier(group=parallel_state.get_data_parallel_group())
            outputs[dataloader_idx].clear()  # free memory

        # Logging of the averaged metrics:
        averaged_loss = sum(averaged_loss) / len(averaged_loss)
        averaged_metric = sum(averaged_metric) / len(averaged_metric) if len(averaged_metric) >= 1 else None

        # Handle case where metrics can be nan or inf. This can break checkpoint save/load.
        if averaged_metric is not None and (torch.isinf(averaged_metric) or torch.isnan(averaged_metric)):
            app_state = AppState()
            monitor_mode = app_state.checkpoint_callback_params.mode
            assert monitor_mode in ['min', 'max']
            averaged_metric = 0.0 if monitor_mode == 'max' else 1e5

        if mode == 'validation':
            self.log("validation_loss", averaged_loss, batch_size=1)
            if averaged_metric is not None:
                self.log(f"validation_{self.val_metric_name}", averaged_metric)
        elif mode == 'test':
            self.log("test_loss", averaged_loss, batch_size=1)
            if averaged_metric is not None:
                self.log(f"test_{self.test_metric_name}", averaged_metric)

        # Merge the functionality of previous on_inference_epoch_end() within inference_epoch_end() func here
        app_state = AppState()
        self._restore_activation_checkpointing_args()
        self._restore_sequence_parallelism_args()
        if hasattr(self, "_train_ds"):
            _reconfigure_microbatch_calculator(
                rank=app_state.global_rank,
                rampup_batch_size=None,
                global_batch_size=self.cfg.data.train_ds.global_batch_size,
                micro_batch_size=self.cfg.data.train_ds.micro_batch_size,
                data_parallel_size=parallel_state.get_data_parallel_world_size(),
            )
        # When running `trainer.validate()`, the training dataset is not available.
        else:
            logging.warning('No training data found, reconfiguring microbatches based on validation batch sizes.')
            _reconfigure_microbatch_calculator(
                rank=app_state.global_rank,
                rampup_batch_size=None,
                global_batch_size=data_cfg.global_batch_size,
                micro_batch_size=data_cfg.micro_batch_size,
                data_parallel_size=parallel_state.get_data_parallel_world_size(),
            )

        return averaged_loss, averaged_metric

    def predict_step(self, batch: Any, batch_idx: int, dataloader_idx: Optional[int] = None) -> Any:
        inference_config = self.get_inference_config()
        # need to overwrite some configuration, make it immutable
        inference_config = inference_config.copy()
        global_batch_size_per_gpu = batch['tokens'].size(0)
        num_micro_batches_before_decode = get_num_microbatches()

        compute_logprob = inference_config.get('compute_logprob', False)
        if compute_logprob:
            inference_config['inputs'] = batch
            inference_config['tokens_to_generate'] = 1
            inference_config['all_probs'] = True
            inference_config["add_BOS"] = False
            inference_config['greedy'] = True
            response = generate(self, **inference_config)
            response = get_computeprob_response(self.tokenizer, response, batch)
        else:
            # for megatron_gpt_eval.py
            if isinstance(batch, list):
                inference_config['inputs'] = batch
            else:
                # peft_eval.py
                inference_config['inputs'] = (batch['contexts'].cuda(), batch['context_lengths'].cuda())
            response = generate(self, **inference_config)

        app_state = AppState()
        _reconfigure_microbatch_calculator(
            rank=app_state.global_rank,
            rampup_batch_size=None,
            global_batch_size=global_batch_size_per_gpu * parallel_state.get_data_parallel_world_size(),
            micro_batch_size=global_batch_size_per_gpu // num_micro_batches_before_decode,
            data_parallel_size=parallel_state.get_data_parallel_world_size(),
        )

        return response

    def write_predictions_to_file(self, outputs, output_file_path_prefix):
        output_file_path = output_file_path_prefix + "_inputs_preds_labels.jsonl"
        with open(output_file_path, "w") as f_json:
            assert (
                len(outputs['inputs']) == len(outputs['preds']) == len(outputs['labels']) == len(outputs['metadata'])
            )
            for i, p, l, m in zip(outputs['inputs'], outputs['preds'], outputs['labels'], outputs['metadata']):
                json_string = {'input': i, 'pred': p, 'label': l}
                for k, v in m.items():
                    if k not in json_string:
                        json_string[k] = v
                f_json.write(json.dumps(json_string) + '\n')

        logging.info(f'Predictions saved to {output_file_path}')

    def cast_for_metric(self, pred, label, metric_name, class_labels=None, labels_are_strings=False):
        if metric_name == 'exact_string_match' or 'rouge' in metric_name:
            return pred, label
        pred = pred.replace(' ', '')
        label = label.replace(' ', '')

        # Correlation metrics require casting to float.
        if metric_name in ['pearson_corr_coef', 'spearman_corr_coef']:
            # Text-to-text model predictions may not always be valid floating point numbers.
            try:
                pred = float(pred)
            except ValueError:
                pred = 0.0

            try:
                label = float(label)
            except ValueError:
                raise ValueError(f'Could not convert {label} to float.')

            pred = torch.FloatTensor([pred]).to(self.device)
            label = torch.FloatTensor([label]).to(self.device)

        # Other metrics require casting to integers.
        elif metric_name in self._metrics_require_string2category_map and not labels_are_strings:
            # Text-to-text model predictions may not always be valid integers.
            try:
                pred = int(pred)
            except ValueError:
                pred = 0

            try:
                label = int(label)
            except ValueError:
                raise ValueError(f'Could not convert {label} to int.')

            pred = torch.LongTensor([pred]).to(self.device)
            label = torch.LongTensor([label]).to(self.device)

        # If labels are strings, we need to convert them to indices for some metrics.
        elif metric_name in self._metrics_require_string2category_map and labels_are_strings:
            # Cast string labels to integers before computing the metric.
            if pred not in class_labels:
                pred = 0  # If the prediction is not in the class labels, use the first class label.
            else:
                pred = class_labels.index(pred)
            if label not in class_labels:
                raise ValueError(f"Ground truth labe; {label} is not in the class labels list : {class_labels}")
            label = class_labels.index(label)
            pred = torch.LongTensor([pred]).to(self.device)
            label = torch.LongTensor([label]).to(self.device)
        else:
            raise ValueError(f'Metric {metric_name} not supported.')

        return pred, label

    # Override the parent batch reconfiguring logic.
    def _reconfigure_and_process_inference_batch(self, batch, data_cfg):
        global_batch_size_per_gpu = batch['tokens'].size(0)
        # This should happen only on the last batch of the dataset.
        if (
            global_batch_size_per_gpu
            != get_current_global_batch_size() // parallel_state.get_data_parallel_world_size()
        ):
            # NOTE: This is reconfiguring to make sure there is no grad-acc for validation batches.
            if (
                global_batch_size_per_gpu
                != data_cfg.global_batch_size // parallel_state.get_data_parallel_world_size()
            ):
                app_state = AppState()
                _reconfigure_microbatch_calculator(
                    rank=app_state.global_rank,
                    rampup_batch_size=None,
                    global_batch_size=global_batch_size_per_gpu * parallel_state.get_data_parallel_world_size(),
                    micro_batch_size=global_batch_size_per_gpu,
                    data_parallel_size=parallel_state.get_data_parallel_world_size(),
                )
            # NOTE: need to explicitly handle resetting for multi-validation
            else:
                app_state = AppState()
                _reconfigure_microbatch_calculator(
                    rank=app_state.global_rank,
                    rampup_batch_size=None,
                    global_batch_size=data_cfg.global_batch_size,
                    micro_batch_size=data_cfg.micro_batch_size,
                    data_parallel_size=parallel_state.get_data_parallel_world_size(),
                )

    def build_train_valid_test_datasets(self, stage):
        if stage != 'test':
            logging.info('Building GPT SFT validation datasets.')
            # Wrap this in a list since the general finetuning parent class supports multi-validation.
            self._validation_ds = self._build_dataset(self.cfg.data.validation_ds, is_train=False)
            lengths = [len(x) for x in self._validation_ds]
            logging.info(f'Length of val datasets: {lengths}, total: {sum(lengths)}')

        if stage != 'validate':
            if hasattr(self.cfg.data, 'test_ds') and self.cfg.data.test_ds.get('file_names', None) is not None:
                logging.info('Building GPT SFT test datasets.')
                # Wrap this in a list since the general finetuning parent class supports multi-validation.
                self._test_ds = self._build_dataset(self.cfg.data.test_ds, is_train=False)
                lengths = [len(x) for x in self._test_ds]
                logging.info(f'Length of test datasets: {lengths}, total: {sum(lengths)}')

        if stage == 'validate' or stage == 'test':
            return
        logging.info('Building GPT SFT traing datasets.')
        self._train_ds = self._build_dataset(self.cfg.data.train_ds)
        logging.info(f'Length of train dataset: {len(self._train_ds)}')

    def build_data_loader(self, dataset, data_cfg, consumed_samples=0):
        """Buld dataloader given an input dataset."""

        logging.info(f'Building dataloader with consumed samples: {consumed_samples}')
        if isinstance(dataset, BlendableDataset):
            collate_fn = dataset.datasets[0].collate_fn
        else:
            collate_fn = dataset.collate_fn

        batch_sampler = MegatronPretrainingBatchSampler(
            total_samples=len(dataset),
            consumed_samples=consumed_samples,
            micro_batch_size=data_cfg.micro_batch_size,
            global_batch_size=data_cfg.global_batch_size,
            data_parallel_rank=parallel_state.get_data_parallel_rank(),
            data_parallel_size=parallel_state.get_data_parallel_world_size(),
            drop_last=data_cfg.drop_last,
            pad_samples_to_global_batch_size=not data_cfg.drop_last,
        )
        return torch.utils.data.DataLoader(
            dataset,
            batch_sampler=batch_sampler,
            collate_fn=collate_fn,
            num_workers=data_cfg.num_workers,
            pin_memory=data_cfg.pin_memory,
        )

    def setup_training_dataloader(self):
        if hasattr(self, '_train_ds'):
            consumed_samples = self.compute_consumed_samples(0)
            self._train_dl = self.build_data_loader(
                dataset=self._train_ds, data_cfg=self.cfg.data.train_ds, consumed_samples=consumed_samples,
            )

    def setup_eval_dataloader(self, datasets, data_cfg):
        dataloaders = []
        for dataset in datasets:
            eval_dl = self.build_data_loader(dataset=dataset, data_cfg=data_cfg, consumed_samples=0,)
            dataloaders.append(eval_dl)
        return dataloaders

    def on_validation_epoch_start(self):
        self._reset_activation_checkpointing_args()
        self._reset_sequence_parallelism_args()
        app_state = AppState()
        _reconfigure_microbatch_calculator(
            rank=app_state.global_rank,
            rampup_batch_size=None,
            global_batch_size=self.cfg.data.validation_ds.global_batch_size,
            micro_batch_size=self.cfg.data.validation_ds.micro_batch_size,
            data_parallel_size=parallel_state.get_data_parallel_world_size(),
        )
        return super().on_validation_epoch_start()

    def on_test_epoch_start(self):
        self._reset_activation_checkpointing_args()
        self._reset_sequence_parallelism_args()
        app_state = AppState()
        _reconfigure_microbatch_calculator(
            rank=app_state.global_rank,
            rampup_batch_size=None,
            global_batch_size=self.cfg.data.test_ds.global_batch_size,
            micro_batch_size=self.cfg.data.test_ds.micro_batch_size,
            data_parallel_size=parallel_state.get_data_parallel_world_size(),
        )
        return super().on_test_epoch_start()

    def on_predict_epoch_start(self):
        return self.on_test_epoch_start()

    def on_test_epoch_end(self):
        _ = self.inference_epoch_end(self.test_step_outputs, 'test', self.cfg.data.test_ds)
        # Commenting as on_test_epoch_end was a no-op in PTL 1.9
        # return super().on_test_epoch_end()

    def on_validation_epoch_end(self):
        _ = self.inference_epoch_end(self.validation_step_outputs, 'validation', self.cfg.data.validation_ds)
        # Commenting as on_validation_epoch_end was a no-op in PTL 1.9
        # return super().on_validation_epoch_end()

    def on_train_epoch_start(self) -> None:
        # Same logic as validation epoch end, but this may be need if there is no validation sanity check to trigger on_validation_epoch_end()
        self.on_validation_epoch_end()
        return super().on_train_epoch_start()<|MERGE_RESOLUTION|>--- conflicted
+++ resolved
@@ -182,15 +182,8 @@
             self.setup_training_dataloader()
         if hasattr(self, '_validation_ds'):
             self._validation_dl = self.setup_eval_dataloader(self._validation_ds, self.cfg.data.validation_ds)
-        if hasattr(self.cfg.data, 'test_ds') and self.cfg.data.test_ds.get('file_names', None) is not None:
+        if hasattr(self.cfg.data, 'test_ds'):
             self._test_dl = self.setup_eval_dataloader(self._test_ds, self.cfg.data.test_ds)
-
-        # Raise error if using multiple dataloaders
-        if type(self._validation_dl) == list and len(self._validation_dl) > 1:
-            raise NotImplementedError('Lightning 2.0 does not support multiple dataloaders with dataloader_iter')
-
-        if type(self._test_dl) == list and len(self._test_dl) > 1:
-            raise NotImplementedError('Lightning 2.0 does not support multiple dataloaders with dataloader_iter')
 
         # when using pipeline model parallel the final stage need to initialize word embeddings
         if not self.cfg.get('mcore_gpt', False):
@@ -383,21 +376,6 @@
 
         return loss_mean
 
-<<<<<<< HEAD
-    def validation_step(self, dataloader_iter, batch_idx, dataloader_idx=0):
-        return self.inference_step(dataloader_iter, batch_idx, 'validation', dataloader_idx)
-
-    def test_step(self, dataloader_iter, batch_idx, dataloader_idx=0):
-        # Add try except since dataloader_iter in PTL 2.0 doesnt catch the end of iterables
-        return self.inference_step(dataloader_iter, batch_idx, 'test', dataloader_idx)
-
-    def inference_step(self, dataloader_iter, batch_idx, mode, dataloader_idx=0):
-        # Check if iterator is exhausted
-        dataloader_iter, done = self._val_iterator_done(dataloader_iter)
-        if done:
-            return
-        batch = next(dataloader_iter)
-=======
     def validation_step(self, dataloader_iter):
         return self.inference_step(dataloader_iter, 'validation')
 
@@ -408,17 +386,11 @@
     def inference_step(self, dataloader_iter, mode):
         # Check if iterator is exhausted
         batch, batch_idx, dataloader_idx = next(dataloader_iter)
->>>>>>> 8b04025c
         data_cfg = self.cfg.data.validation_ds if mode == 'validation' else self.cfg.data.test_ds
         self._reconfigure_and_process_inference_batch(batch, data_cfg)
         # Meta data from dataset
         metadata = batch.get('metadata', [{}] * len(batch['tokens']))
-<<<<<<< HEAD
-        loss = super().validation_step(itertools.chain([batch]), batch_idx)
-
-=======
         loss = super().validation_step(itertools.chain([(batch, batch_idx, dataloader_idx)]))
->>>>>>> 8b04025c
         if data_cfg.get("write_predictions_to_file", False) or data_cfg.metric.name != 'loss':
             # We need _inference_config to get generation params
             # add_BOS and tokens_to_generate are set in dataset
@@ -436,7 +408,6 @@
             ]
         else:
             inputs_text, labels_text, preds_text = [], [], []
-<<<<<<< HEAD
 
         outputs = {
             'loss': loss,
@@ -445,30 +416,6 @@
             'inputs': inputs_text,  # [str]
             'metadata': metadata,  # [dict]
         }
-=======
-
-        outputs = {
-            'loss': loss,
-            'preds': preds_text,  # [str]
-            'labels': labels_text,  # [str]
-            'inputs': inputs_text,  # [str]
-            'metadata': metadata,  # [dict]
-        }
-
-        if mode == 'validation':
-            if type(self.trainer.val_dataloaders) == list and len(self.trainer.val_dataloaders) > 1:
-                # super().validation_step appends just loss to self.validation_step_outputs, replace the last appended loss with the outputs dict
-                self.validation_step_outputs[dataloader_idx][-1] = outputs
-            else:
-                # super().validation_step appends just loss to self.validation_step_outputs, replace the last appended loss with the outputs dict
-                self.validation_step_outputs[-1] = outputs
-        else:
-            if type(self.trainer.test_dataloaders) == list and len(self.trainer.test_dataloaders) > 1:
-                self.test_step_outputs[dataloader_idx][-1] = outputs
-            else:
-                self.test_step_outputs[-1] = outputs
-        return outputs
->>>>>>> 8b04025c
 
         if mode == 'validation':
             if type(self.trainer.val_dataloaders) == list and len(self.trainer.val_dataloaders) > 1:
@@ -568,7 +515,6 @@
                     labels = [m[metric_label_key] for m in deduplicated_outputs['metadata']]
                 else:
                     labels = deduplicated_outputs['labels']
-<<<<<<< HEAD
 
                 for pred, label in zip(deduplicated_outputs['preds'], labels):
                     _ = metric_fn(pred, label)
@@ -585,24 +531,6 @@
                     self.log(metric_log_key, metric_result.item(), sync_dist=True)
                     logging.info(f"{mode} {metric_name}: {metric_result.item()}")
 
-=======
-
-                for pred, label in zip(deduplicated_outputs['preds'], labels):
-                    _ = metric_fn(pred, label)
-
-                metric_result = metric_fn.compute()
-
-                if metric_name == 'rouge':
-                    for k, v in metric_result.items():
-                        if 'fmeasure' in k:
-                            self.log(metric_log_key + f'_{k}', v.item(), sync_dist=True)
-                            logging.info(f"{mode} {metric_name} {k}: {v.item()}")
-                    metric_result = metric_result['rouge1_fmeasure']
-                else:
-                    self.log(metric_log_key, metric_result.item(), sync_dist=True)
-                    logging.info(f"{mode} {metric_name}: {metric_result.item()}")
-
->>>>>>> 8b04025c
                 metric_fn.reset()
                 averaged_metric.append(metric_result)
 
@@ -817,7 +745,7 @@
             logging.info(f'Length of val datasets: {lengths}, total: {sum(lengths)}')
 
         if stage != 'validate':
-            if hasattr(self.cfg.data, 'test_ds') and self.cfg.data.test_ds.get('file_names', None) is not None:
+            if hasattr(self.cfg.data, 'test_ds'):
                 logging.info('Building GPT SFT test datasets.')
                 # Wrap this in a list since the general finetuning parent class supports multi-validation.
                 self._test_ds = self._build_dataset(self.cfg.data.test_ds, is_train=False)
