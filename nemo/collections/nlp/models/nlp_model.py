--- conflicted
+++ resolved
@@ -394,9 +394,4 @@
             and "bert_model.embeddings.position_ids" in state_dict
         ):
             del state_dict["bert_model.embeddings.position_ids"]
-<<<<<<< HEAD
-        results = super(NLPModel, self).load_state_dict(state_dict, strict=strict)
-        return results
-=======
-        super(NLPModel, self).load_state_dict(state_dict, strict=strict)
->>>>>>> 2baef811
+        super(NLPModel, self).load_state_dict(state_dict, strict=strict)