--- conflicted
+++ resolved
@@ -32,11 +32,7 @@
 )
 from nemo.collections.asr.parts.utils.asr_confidence_utils import ConfidenceConfig
 from nemo.core.config import hydra_runner
-<<<<<<< HEAD
-from nemo.utils import logging
-=======
 from nemo.utils import logging, model_utils
->>>>>>> 4f947ced
 
 """
 Get confidence metrics and curve plots for a given model, dataset, and confidence parameters.
@@ -87,13 +83,8 @@
     """
     blank = "no_blank" if cfg.exclude_blank else "blank"
     aggregation = cfg.aggregation
-<<<<<<< HEAD
-    method_name = cfg.measure_cfg.name
-    alpha = cfg.measure_cfg.alpha
-=======
     method_name = cfg.method_cfg.name
     alpha = cfg.method_cfg.alpha
->>>>>>> 4f947ced
     if method_name == "entropy":
         entropy_type = cfg.measure_cfg.entropy_type
         entropy_norm = cfg.measure_cfg.entropy_norm
