--- conflicted
+++ resolved
@@ -25,15 +25,6 @@
 for full list of arguments >>
 
     dataset_manifest: Required - path to dataset JSON manifest file (in NeMo format)
-<<<<<<< HEAD
-    output_filename: Optional - output filename where the transcriptions will be written. (if scores_per_sample=True, 
-    metrics per sample will be written there too)
-
-    use_cer: Bool, whether to compute CER or WER
-    use_punct_er: Bool, compute dataset Punctuation Error Rate (set the punctuation marks for metrics computation with 
-    "text_processing.punctuation_marks")
-     
-=======
     output_filename: Optional - output filename where the transcriptions will be written. (if scores_per_sample=True,
     metrics per sample will be written there too)
 
@@ -41,7 +32,6 @@
     use_punct_er: Bool, compute dataset Punctuation Error Rate (set the punctuation marks for metrics computation with
     "text_processing.punctuation_marks")
 
->>>>>>> 05d5218c
     tolerance: Float, minimum WER/CER required to pass some arbitrary tolerance.
 
     only_score_manifest: Bool, when set will skip audio transcription and just calculate WER of provided manifest.
@@ -193,11 +183,7 @@
 
         samples_with_metrics = compute_metrics_per_sample(
             manifest_path=cfg.dataset_manifest,
-<<<<<<< HEAD
-            reference_field="text",
-=======
             reference_field=cfg.gt_text_attr_name,
->>>>>>> 05d5218c
             hypothesis_field="pred_text",
             metrics=metrics_to_compute,
             punctuation_marks=cfg.text_processing.punctuation_marks,
