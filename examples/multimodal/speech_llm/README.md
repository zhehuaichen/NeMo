# Modular SpeechLLM

This directory contains example scripts to train and evaluate modular SpeechLLM (e.g, SALM[1], etc). 

## Requirements
You will need to install this specific branch of NeMo, or use the provided Dockerfile in the root directory of this repository to build a Docker image with all the necessary dependencies.

## Architecture

In general, there're three main components of a modular SpeechLLM: 
- An audio encoder that processes the input audio and produces a sequence of audio embeddings.
- A modality adapter that processes the audio embeddings and produces a sequence of embeddings in the same latent space as the token embeddings of a pretrained large language model (LLM).
- A pretrained large language model (LLM) that processes embeddings from the modality adapter as well as token embeddings of input prompt, and produces the text output. The audio embeddings and text token embeddings are concatenated in time dimension before going into the LLM.


## Usage

### Input Format

You'll need to prepare data in the NeMo manifest format, where each line is a python dictionary with some keys, for example:
```
{
    "audio_filepath": "path/to/audio.wav",
    "offset": 0.0, # offset of the audio in seconds, this is an optional field
    "duration": 10.0 , # duration of the audio in seconds, can set to `None` to load the whole audio
    "question": "what is the transcription of the audio?", # text prompt for the audio, see below for more details
    "answer": "the transcription of the audio", # optional for inference, default to "na" in dataloader
}
```

<<<<<<< HEAD
The `question` field in the manifest is optional, and you can put a list of questions in a question file then set `++model.data.train_ds.question_file=<path to to question file>` to ask the dataloader to randomly pick a question from the file for each audio sample. This is useful for training with multiple prompts for the same task. If neither `question` field nor `question_file` is provided, the dataloader will use a default question `what does the audio mean?` for all aduios. During inference, it is best to have the `question` field in the manifest.
=======
The `question` field in the manifest is optional, and you can put a list of questions in a file then set `++model.data.train_ds.question_file=<path to to question file>` to ask the dataloader to randomly pick a question from the file for each audio sample. This is useful for training with multiple prompts for the same task. If neither `question` field nor `question_file` is provided, the dataloader will use a default question `what does the audio mean?` for all audios. During inference, it is recommended to have the `question` field in the manifest.
>>>>>>> fef24dce


### Training

There are several configs for training a SpeechLLM:
- `conf/modular_audio_gpt_config_peft.yaml`: a config for training a SpeechLLM with PEFT (e.g., LoRA), where you don't want to tune the whole LLM but still want to adapt the LLM to your needs.
- `conf/modular_audio_gpt_config_sft.yaml`: a config for training a SpeechLLM without PEFT, where you might want to tune the whole LLM or simply freeze it and use as is.
- `conf/modular_audio_gpt_multi_enc_config_peft.yaml`: a config for training a SpeechLLM with multiple audio encoders and PEFT, where you can add speaker embeddings to the audio embeddings. Currently only TitaNet is supported as the speaker encoder.

With any config, you can set the following flags to control which components to train or freeze:
- `model.freeze_llm` # Generally set to `True` unless you want to fine-tune the whole LLM.
- `model.freeze_audio_encoder` # Generally set to `False` unless you want to freeze the audio encoder.
- `model.freeze_modality_adapter` # Generally set to `False` since we want to train the modality adapter.

In addition to the config file, you will also need to prepare the audio encoder and the LLM as `*.nemo` files.

To train a SpeechLLM, you can run the following script:
```bash
MEGATRON_MODEL=/path/to/megatron-model.nemo
ASR_MODEL=/path/to/audio-encoder.nemo

TRAIN_MANIFESTS="[/data/train_1.json,/data/train_2.json]"
VAL_MANIFESTS="[/data/dev_1.json,/data/dev_2.json]"
VAL_NAMES="[dev-1,dev-2]"

CUDA_VISIBLE_DEVICES="0,1" python modular_audio_gpt_train.py --config-path="./conf" --config-name "modular_audio_gpt_config_peft" \
    trainer.devices=-1 \
    model.freeze_audio_encoder=True \
    model.freeze_llm=True \
    model.global_batch_size=4 \  # global_batch_size = micro_batch_size * num_gpus_per_node * num_nodes * gradient_accumulation_steps
    model.micro_batch_size=2 \  # micro_batch_size = batch_size_per_gpu
    model.pretrained_audio_model=$ASR_MODEL \
    model.restore_from_path=$MEGATRON_MODEL \
    model.data.train_ds.manifest_filepath=$TRAIN_MANIFESTS \
    model.data.validation_ds.manifest_filepath=$VAL_MANIFESTS \
    ++model.data.validation_ds.names=$VAL_NAMES \
```

You can also use tarred datasets for faster training by converting normal NeMo datasets to tarred datasets using this [script](https://github.com/NVIDIA/NeMo/blob/main/scripts/speech_recognition/convert_to_tarred_audio_dataset.py) and follow the same dataset setting as shown in the script.


#### **Multi-task Training**

In order to use a question file, you can set `++model.data.train_ds.question_file=<path to to question file>` in the command line or use multiple question files with `++model.data.train_ds.question_file=[<path to to question file1>,<path to question file2>,...]`. If the number of question files is equal to the number of provided datasets, the dataloader will assigne each question file to a dataset. Otherwise, the dataloader will randomly pick a question file from all provided question files for each audio sample. Using multiple question files is useful for training with multiple tasks, where each task has its own set of prompts. Meanwhile, you can control the weights for different tasks/datasets by using concatentated tarred datasets, where you can assign weights to datasets by:
```
++model.data.train_ds.is_tarred=True \
++model.data.train_ds.is_concat=True \
++model.data.train_ds.manifest_filepath=[/path/to/data1/tarred_audio_manifest.json,/path/to/data2/tarred_audio_manifest.json] \
++model.data.train_ds.tarred_audio_filepaths=[/path/to/data1/audio__OP_0..1023_CL_.tar,/path/to/data2/audio__OP_0..1023_CL_.tar] \
++model.data.train_ds.concat_sampling_technique='random' \
++model.data.train_ds.concat_sampling_probabilities=[0.4,0.6] \
```

#### **Available Audio Encoders**

Currently all NeMo ASR models are supported, others may also work if they have an `encoder` attribute that returns a sequence of audio embeddings, and a `preprocessor` that takes raw audios and returns a sequence of features for the encoder. The model should also have a `cfg` attribute that returns a `omegaconf.DictConfig` object of model configuration. In addition to a local model, you can also set `pretrained_audio_model` to a model from NGC (e.g., `stt_en_fastconformer_transducer_large`) or Huggingface (e.g., `nvidia/parakeet-rnnt-1.1b`), and the script will download the model and use it for training.


### Inference

The script you need to perform inference is `modular_audio_gpt_eval.py`, and the corresponding config file is `conf/modular_audio_gpt_config_eval.yaml`, where you mainly need to set the `model.data.test_ds` fields as well as paths to the checkpoints.

#### **Inference with Intermediate Checkpoints**

If you want to perform inference with intermediate checkpoints, where there's no single NeMo checkpoint file that contains all the model parameters, you can use the following script to load each component from its own checkpoint file and perform inference:

```bash
MEGATRON_CKPT=/path/to/megatron-llm.nemo
ALM_DIR=/path/to/nemo_experiments/job_name
# below is the path to the config used during training
ALM_YAML=$ALM_DIR/version_0/hparams.yaml
# this checkpoint file only contains the trainable params, the backslash is used to avoid hyrda parsing error
ALM_CKPT="$ALM_DIR/checkpoints/AudioGPT--validation_wer\=0.2-step\=100000-epoch\=0-last.ckpt"  

TEST_MANIFESTS="[/data/test_1.json,/data/test_2.json]"
TEST_NAMES="[test-1,test-2]"

CUDA_VISIBLE_DEVICES=0 python modular_audio_gpt_eval.py \
    model.restore_from_path=$MEGATRON_CKPT \
    model.peft.restore_from_path=$ALM_CKPT \
    model.peft.restore_from_hparams_path=$ALM_YAML \
    model.data.test_ds.manifest_filepath=$TEST_MANIFESTS \
    model.data.test_ds.names=$TEST_NAMES \
    model.data.test_ds.metric.name="bleu" \
    model.data.test_ds.global_batch_size=8 \
    model.data.test_ds.micro_batch_size=8 \
    model.data.test_ds.tokens_to_generate=256 \
    ++inference.greedy=False \
    ++inference.top_k=50 \
    ++inference.top_p=0.95 \
    ++inference.temperature=0.4 \
    ++inference.repetition_penalty=1.2 \
    ++model.data.test_ds.output_dir=${ALM_DIR}
```

If you froze the audio encoder during training, you will also need to add the following line to the above script:
```bash
++model.pretrained_audio_model=/path/to/audio/model.nemo
```

If you want to save the intermediate checkpoints to a single NeMo checkpoint file, you can add the following line to the above script:
```bash
++save_to_nemo=/path/to/save/model.nemo
```

#### **Inference with Complete SpeechLLM Checkpoints**

If you want to load a trained SpeechLLM from cloud, you can use the following script:
```bash
TEST_MANIFESTS="[/data/test_1.json,/data/test_2.json]"
TEST_NAMES="[test-1,test-2]"

CUDA_VISIBLE_DEVICES=0 python modular_audio_gpt_eval.py \
    model.from_pretrained="speechllm_fc_llama2_7b" \
    model.data.test_ds.manifest_filepath=$TEST_MANIFESTS \
    model.data.test_ds.names=$TEST_NAMES \
    model.data.test_ds.global_batch_size=8 \
    model.data.test_ds.micro_batch_size=8 \
	model.data.test_ds.tokens_to_generate=256 \
    ++inference.greedy=False \
    ++inference.top_k=50 \
    ++inference.top_p=0.95 \
    ++inference.temperature=0.4 \
    ++inference.repetition_penalty=1.2 \
    ++model.data.test_ds.output_dir="./test_outputs"
```

If you have a local `.nemo` file, you can use `model.restore_from_path=/path/to/model.nemo` to replace the line `model.from_pretrained="speechllm_fc_llama2_7b"` in the above example.


## Reference
[1] Chen, Z.\*, Huang, H.\*, Andrusenko, A., Hrinchuk, O., Puvvada, K.C., Li, J., Ghosh, S., Balam, J. and Ginsburg, B., 2023. SALM: Speech-augmented Language Model with In-context Learning for Speech Recognition and Translation. ICASSP'24.<|MERGE_RESOLUTION|>--- conflicted
+++ resolved
@@ -28,11 +28,7 @@
 }
 ```
 
-<<<<<<< HEAD
-The `question` field in the manifest is optional, and you can put a list of questions in a question file then set `++model.data.train_ds.question_file=<path to to question file>` to ask the dataloader to randomly pick a question from the file for each audio sample. This is useful for training with multiple prompts for the same task. If neither `question` field nor `question_file` is provided, the dataloader will use a default question `what does the audio mean?` for all aduios. During inference, it is best to have the `question` field in the manifest.
-=======
-The `question` field in the manifest is optional, and you can put a list of questions in a file then set `++model.data.train_ds.question_file=<path to to question file>` to ask the dataloader to randomly pick a question from the file for each audio sample. This is useful for training with multiple prompts for the same task. If neither `question` field nor `question_file` is provided, the dataloader will use a default question `what does the audio mean?` for all audios. During inference, it is recommended to have the `question` field in the manifest.
->>>>>>> fef24dce
+The `question` field in the manifest is optional, and you can put a list of questions in a question file (one question for each line) then set `++model.data.train_ds.question_file=<path to to question file>` to ask the dataloader to randomly pick a question from the file for each audio sample. This is useful for training with multiple prompts for the same task. If neither `question` field nor `question_file` is provided, the dataloader will use a default question `what does the audio mean?` for all audios. During inference, it is recommended to have the `question` field in the manifest.
 
 
 ### Training
